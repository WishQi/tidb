--- conflicted
+++ resolved
@@ -42,20 +42,6 @@
 	minLogDuration = 50 * time.Millisecond
 )
 
-<<<<<<< HEAD
-func resultRowToRow(t table.Table, h int64, data []types.Datum, tableAsName *model.CIStr) *Row {
-	entry := &RowKeyEntry{
-		Handle: h,
-		Tbl:    t,
-	}
-	if tableAsName != nil && tableAsName.L != "" {
-		entry.TableName = tableAsName.L
-	} else {
-		entry.TableName = t.Meta().Name.L
-	}
-	return &Row{Data: data, RowKeys: []*RowKeyEntry{entry}}
-}
-
 // evalGeneratedColumns calculates all virtual generated columns, with such arguments:
 //  cols is the collection of columns of vs;
 //  gvs's keys are index in cols, and the values are generation expressions.
@@ -72,8 +58,6 @@
 	return nil
 }
 
-=======
->>>>>>> 6e0ff812
 // LookupTableTaskChannelSize represents the channel size of the index double read taskChan.
 var LookupTableTaskChannelSize = 50
 
@@ -846,15 +830,11 @@
 		if err != nil {
 			return nil, errors.Trace(err)
 		}
-<<<<<<< HEAD
 		// Calculate generated columns here.
 		if err := evalGeneratedColumns(e.columns, e.genValues, values); err != nil {
 			return nil, errors.Trace(err)
 		}
-		row := resultRowToRow(t, h, values, e.asName)
-=======
 		row := &Row{Data: values}
->>>>>>> 6e0ff812
 		rows = append(rows, row)
 	}
 	return rows, nil
@@ -1061,15 +1041,11 @@
 			// compose aggregate row
 			return &Row{Data: values}, nil
 		}
-<<<<<<< HEAD
 		// Calculate generated columns here.
 		if err := evalGeneratedColumns(e.Columns, e.genValues, values); err != nil {
 			return nil, errors.Trace(err)
 		}
-		return resultRowToRow(e.table, h, values, e.asName), nil
-=======
 		return &Row{Data: values}, nil
->>>>>>> 6e0ff812
 	}
 }
 
