// Copyright 2017 PingCAP, Inc.
//
// Licensed under the Apache License, Version 2.0 (the "License");
// you may not use this file except in compliance with the License.
// You may obtain a copy of the License at
//
//     http://www.apache.org/licenses/LICENSE-2.0
//
// Unless required by applicable law or agreed to in writing, software
// distributed under the License is distributed on an "AS IS" BASIS,
// See the License for the specific language governing permissions and
// limitations under the License.

package expression_test

import (
	"fmt"
	"strings"
	"time"

	"github.com/juju/errors"
	. "github.com/pingcap/check"
	"github.com/pingcap/tidb"
	"github.com/pingcap/tidb/kv"
	"github.com/pingcap/tidb/mysql"
	"github.com/pingcap/tidb/terror"
	"github.com/pingcap/tidb/util/testkit"
	"github.com/pingcap/tidb/util/testleak"
	"github.com/pingcap/tidb/util/testutil"
)

var _ = Suite(&testIntegrationSuite{})

type testIntegrationSuite struct {
	store kv.Storage
}

func (s *testIntegrationSuite) cleanEnv(c *C) {
	tk := testkit.NewTestKit(c, s.store)
	tk.MustExec("use test")
	r := tk.MustQuery("show tables")
	for _, tb := range r.Rows() {
		tableName := tb[0]
		tk.MustExec(fmt.Sprintf("drop table %v", tableName))
	}
}

func (s *testIntegrationSuite) SetUpSuite(c *C) {
	s.store, _ = newStoreWithBootstrap()
}

func (s *testIntegrationSuite) TestFuncREPEAT(c *C) {
	tk := testkit.NewTestKit(c, s.store)
	defer func() {
		s.cleanEnv(c)
		testleak.AfterTest(c)()
	}()
	tk.MustExec("USE test;")
	tk.MustExec("DROP TABLE IF EXISTS table_string;")
	tk.MustExec("CREATE TABLE table_string(a CHAR(20), b VARCHAR(20), c TINYTEXT, d TEXT(20), e MEDIUMTEXT, f LONGTEXT, g BIGINT);")
	tk.MustExec("INSERT INTO table_string (a, b, c, d, e, f, g) VALUES ('a', 'b', 'c', 'd', 'e', 'f', 2);")
	tk.CheckExecResult(1, 0)

	r := tk.MustQuery("SELECT REPEAT(a, g), REPEAT(b, g), REPEAT(c, g), REPEAT(d, g), REPEAT(e, g), REPEAT(f, g) FROM table_string;")
	r.Check(testkit.Rows("aa bb cc dd ee ff"))

	r = tk.MustQuery("SELECT REPEAT(NULL, g), REPEAT(NULL, g), REPEAT(NULL, g), REPEAT(NULL, g), REPEAT(NULL, g), REPEAT(NULL, g) FROM table_string;")
	r.Check(testkit.Rows("<nil> <nil> <nil> <nil> <nil> <nil>"))

	r = tk.MustQuery("SELECT REPEAT(a, NULL), REPEAT(b, NULL), REPEAT(c, NULL), REPEAT(d, NULL), REPEAT(e, NULL), REPEAT(f, NULL) FROM table_string;")
	r.Check(testkit.Rows("<nil> <nil> <nil> <nil> <nil> <nil>"))

	r = tk.MustQuery("SELECT REPEAT(a, 2), REPEAT(b, 2), REPEAT(c, 2), REPEAT(d, 2), REPEAT(e, 2), REPEAT(f, 2) FROM table_string;")
	r.Check(testkit.Rows("aa bb cc dd ee ff"))

	r = tk.MustQuery("SELECT REPEAT(NULL, 2), REPEAT(NULL, 2), REPEAT(NULL, 2), REPEAT(NULL, 2), REPEAT(NULL, 2), REPEAT(NULL, 2) FROM table_string;")
	r.Check(testkit.Rows("<nil> <nil> <nil> <nil> <nil> <nil>"))

	r = tk.MustQuery("SELECT REPEAT(a, -1), REPEAT(b, -2), REPEAT(c, -2), REPEAT(d, -2), REPEAT(e, -2), REPEAT(f, -2) FROM table_string;")
	r.Check(testkit.Rows("     "))

	r = tk.MustQuery("SELECT REPEAT(a, 0), REPEAT(b, 0), REPEAT(c, 0), REPEAT(d, 0), REPEAT(e, 0), REPEAT(f, 0) FROM table_string;")
	r.Check(testkit.Rows("     "))

	r = tk.MustQuery("SELECT REPEAT(a, 16777217), REPEAT(b, 16777217), REPEAT(c, 16777217), REPEAT(d, 16777217), REPEAT(e, 16777217), REPEAT(f, 16777217) FROM table_string;")
	r.Check(testkit.Rows("<nil> <nil> <nil> <nil> <nil> <nil>"))
}

func (s *testIntegrationSuite) TestFuncLpadAndRpad(c *C) {
	tk := testkit.NewTestKit(c, s.store)
	defer func() {
		s.cleanEnv(c)
		testleak.AfterTest(c)()
	}()
	tk.MustExec(`USE test;`)
	tk.MustExec(`DROP TABLE IF EXISTS t;`)
	tk.MustExec(`CREATE TABLE t(a BINARY(10), b CHAR(10));`)
	tk.MustExec(`INSERT INTO t SELECT "中文", "abc";`)
	result := tk.MustQuery(`SELECT LPAD(a, 11, "a"), LPAD(b, 2, "xx") FROM t;`)
	result.Check(testkit.Rows("a中文\x00\x00\x00\x00 ab"))
	result = tk.MustQuery(`SELECT RPAD(a, 11, "a"), RPAD(b, 2, "xx") FROM t;`)
	result.Check(testkit.Rows("中文\x00\x00\x00\x00a ab"))
	result = tk.MustQuery(`SELECT LPAD("中文", 5, "字符"), LPAD("中文", 1, "a");`)
	result.Check(testkit.Rows("字符字中文 中"))
	result = tk.MustQuery(`SELECT RPAD("中文", 5, "字符"), RPAD("中文", 1, "a");`)
	result.Check(testkit.Rows("中文字符字 中"))
	result = tk.MustQuery(`SELECT RPAD("中文", -5, "字符"), RPAD("中文", 10, "");`)
	result.Check(testkit.Rows("<nil> <nil>"))
	result = tk.MustQuery(`SELECT LPAD("中文", -5, "字符"), LPAD("中文", 10, "");`)
	result.Check(testkit.Rows("<nil> <nil>"))
}

func (s *testIntegrationSuite) TestMiscellaneousBuiltin(c *C) {
	defer func() {
		s.cleanEnv(c)
		testleak.AfterTest(c)()
	}()

	tk := testkit.NewTestKit(c, s.store)
	tk.MustExec("use test")
	// for uuid
	r := tk.MustQuery("select uuid(), uuid(), uuid(), uuid(), uuid(), uuid();")
	for _, it := range r.Rows() {
		for _, item := range it {
			uuid, ok := item.(string)
			c.Assert(ok, Equals, true)
			list := strings.Split(uuid, "-")
			c.Assert(len(list), Equals, 5)
			c.Assert(len(list[0]), Equals, 8)
			c.Assert(len(list[1]), Equals, 4)
			c.Assert(len(list[2]), Equals, 4)
			c.Assert(len(list[3]), Equals, 4)
			c.Assert(len(list[4]), Equals, 12)
		}
	}
}

func (s *testIntegrationSuite) TestConvertToBit(c *C) {
	defer func() {
		s.cleanEnv(c)
		testleak.AfterTest(c)()
	}()
	tk := testkit.NewTestKit(c, s.store)
	tk.MustExec("use test")
	tk.MustExec("drop table if exists t, t1")
	tk.MustExec("create table t (a bit(64))")
	tk.MustExec("create table t1 (a varchar(2))")
	tk.MustExec(`insert t1 value ('10')`)
	tk.MustExec(`insert t select a from t1`)
	tk.MustQuery("select a+0 from t").Check(testkit.Rows("12592"))

	tk.MustExec("drop table if exists t, t1")
	tk.MustExec("create table t (a bit(64))")
	tk.MustExec("create table t1 (a binary(2))")
	tk.MustExec(`insert t1 value ('10')`)
	tk.MustExec(`insert t select a from t1`)
	tk.MustQuery("select a+0 from t").Check(testkit.Rows("12592"))

	tk.MustExec("drop table if exists t, t1")
	tk.MustExec("create table t (a bit(64))")
	tk.MustExec("create table t1 (a datetime)")
	tk.MustExec(`insert t1 value ('09-01-01')`)
	tk.MustExec(`insert t select a from t1`)
	tk.MustQuery("select a+0 from t").Check(testkit.Rows("20090101000000"))
}

func (s *testIntegrationSuite) TestMathBuiltin(c *C) {
	defer func() {
		s.cleanEnv(c)
		testleak.AfterTest(c)()
	}()
	tk := testkit.NewTestKit(c, s.store)
	tk.MustExec("use test")

	// for degrees
	result := tk.MustQuery("select degrees(0), degrees(1)")
	result.Check(testkit.Rows("0 57.29577951308232"))
	result = tk.MustQuery("select degrees(2), degrees(5)")
	result.Check(testkit.Rows("114.59155902616465 286.4788975654116"))

	// for sin
	result = tk.MustQuery("select sin(0), sin(1.5707963267949)")
	result.Check(testkit.Rows("0 1"))
	result = tk.MustQuery("select sin(1), sin(100)")
	result.Check(testkit.Rows("0.8414709848078965 -0.5063656411097588"))
	result = tk.MustQuery("select sin('abcd')")
	result.Check(testkit.Rows("0"))

	// for cos
	result = tk.MustQuery("select cos(0), cos(3.1415926535898)")
	result.Check(testkit.Rows("1 -1"))
	result = tk.MustQuery("select cos('abcd')")
	result.Check(testkit.Rows("1"))

	// for tan
	result = tk.MustQuery("select tan(0.00), tan(PI()/4)")
	result.Check(testkit.Rows("0 1"))
	result = tk.MustQuery("select tan('abcd')")
	result.Check(testkit.Rows("0"))

	// for log2
	result = tk.MustQuery("select log2(0.0)")
	result.Check(testkit.Rows("<nil>"))
	result = tk.MustQuery("select log2(4)")
	result.Check(testkit.Rows("2"))
	result = tk.MustQuery("select log2('8.0abcd')")
	result.Check(testkit.Rows("3"))
	result = tk.MustQuery("select log2(-1)")
	result.Check(testkit.Rows("<nil>"))
	result = tk.MustQuery("select log2(NULL)")
	result.Check(testkit.Rows("<nil>"))

	// for log10
	result = tk.MustQuery("select log10(0.0)")
	result.Check(testkit.Rows("<nil>"))
	result = tk.MustQuery("select log10(100)")
	result.Check(testkit.Rows("2"))
	result = tk.MustQuery("select log10('1000.0abcd')")
	result.Check(testkit.Rows("3"))
	result = tk.MustQuery("select log10(-1)")
	result.Check(testkit.Rows("<nil>"))
	result = tk.MustQuery("select log10(NULL)")
	result.Check(testkit.Rows("<nil>"))

	//for log
	result = tk.MustQuery("select log(0.0)")
	result.Check(testkit.Rows("<nil>"))
	result = tk.MustQuery("select log(100)")
	result.Check(testkit.Rows("4.605170185988092"))
	result = tk.MustQuery("select log('100.0abcd')")
	result.Check(testkit.Rows("4.605170185988092"))
	result = tk.MustQuery("select log(-1)")
	result.Check(testkit.Rows("<nil>"))
	result = tk.MustQuery("select log(NULL)")
	result.Check(testkit.Rows("<nil>"))
	result = tk.MustQuery("select log(NULL, NULL)")
	result.Check(testkit.Rows("<nil>"))
	result = tk.MustQuery("select log(1, 100)")
	result.Check(testkit.Rows("<nil>"))
	result = tk.MustQuery("select log(0.5, 0.25)")
	result.Check(testkit.Rows("2"))
	result = tk.MustQuery("select log(-1, 0.25)")
	result.Check(testkit.Rows("<nil>"))

	// for atan
	result = tk.MustQuery("select atan(0), atan(-1), atan(1), atan(1,2)")
	result.Check(testkit.Rows("0 -0.7853981633974483 0.7853981633974483 0.4636476090008061"))
	result = tk.MustQuery("select atan('tidb')")
	result.Check(testkit.Rows("0"))

	// for asin
	result = tk.MustQuery("select asin(0), asin(-2), asin(2), asin(1)")
	result.Check(testkit.Rows("0 <nil> <nil> 1.5707963267948966"))
	result = tk.MustQuery("select asin('tidb')")
	result.Check(testkit.Rows("0"))

	// for acos
	result = tk.MustQuery("select acos(0), acos(-2), acos(2), acos(1)")
	result.Check(testkit.Rows("1.5707963267948966 <nil> <nil> 0"))
	result = tk.MustQuery("select acos('tidb')")
	result.Check(testkit.Rows("1.5707963267948966"))

	// for pi
	result = tk.MustQuery("select pi()")
	result.Check(testkit.Rows("3.141592653589793"))

	// for floor
	result = tk.MustQuery("select floor(0), floor(null), floor(1.23), floor(-1.23), floor(1)")
	result.Check(testkit.Rows("0 <nil> 1 -2 1"))
	result = tk.MustQuery("select floor('tidb'), floor('1tidb'), floor('tidb1')")
	result.Check(testkit.Rows("0 1 0"))
	result = tk.MustQuery("SELECT floor(t.c_datetime) FROM (select CAST('2017-07-19 00:00:00' AS DATETIME) AS c_datetime) AS t")
	result.Check(testkit.Rows("20170719000000"))
	result = tk.MustQuery("SELECT floor(t.c_time) FROM (select CAST('12:34:56' AS TIME) AS c_time) AS t")
	result.Check(testkit.Rows("123456"))
	result = tk.MustQuery("SELECT floor(t.c_time) FROM (select CAST('00:34:00' AS TIME) AS c_time) AS t")
	result.Check(testkit.Rows("3400"))
	result = tk.MustQuery("SELECT floor(t.c_time) FROM (select CAST('00:00:00' AS TIME) AS c_time) AS t")
	result.Check(testkit.Rows("0"))
	result = tk.MustQuery("SELECT floor(t.c_decimal) FROM (SELECT CAST('-10.01' AS DECIMAL(10,2)) AS c_decimal) AS t")
	result.Check(testkit.Rows("-11"))
	result = tk.MustQuery("SELECT floor(t.c_decimal) FROM (SELECT CAST('-10.01' AS DECIMAL(10,1)) AS c_decimal) AS t")
	result.Check(testkit.Rows("-10"))

	// for ceil/ceiling
	result = tk.MustQuery("select ceil(0), ceil(null), ceil(1.23), ceil(-1.23), ceil(1)")
	result.Check(testkit.Rows("0 <nil> 2 -1 1"))
	result = tk.MustQuery("select ceiling(0), ceiling(null), ceiling(1.23), ceiling(-1.23), ceiling(1)")
	result.Check(testkit.Rows("0 <nil> 2 -1 1"))
	result = tk.MustQuery("select ceil('tidb'), ceil('1tidb'), ceil('tidb1'), ceiling('tidb'), ceiling('1tidb'), ceiling('tidb1')")
	result.Check(testkit.Rows("0 1 0 0 1 0"))
	result = tk.MustQuery("select ceil(t.c_datetime), ceiling(t.c_datetime) from (select cast('2017-07-20 00:00:00' as datetime) as c_datetime) as t")
	result.Check(testkit.Rows("20170720000000 20170720000000"))
	result = tk.MustQuery("select ceil(t.c_time), ceiling(t.c_time) from (select cast('12:34:56' as time) as c_time) as t")
	result.Check(testkit.Rows("123456 123456"))
	result = tk.MustQuery("select ceil(t.c_time), ceiling(t.c_time) from (select cast('00:34:00' as time) as c_time) as t")
	result.Check(testkit.Rows("3400 3400"))
	result = tk.MustQuery("select ceil(t.c_time), ceiling(t.c_time) from (select cast('00:00:00' as time) as c_time) as t")
	result.Check(testkit.Rows("0 0"))
	result = tk.MustQuery("select ceil(t.c_decimal), ceiling(t.c_decimal) from (select cast('-10.01' as decimal(10,2)) as c_decimal) as t")
	result.Check(testkit.Rows("-10 -10"))
	result = tk.MustQuery("select ceil(t.c_decimal), ceiling(t.c_decimal) from (select cast('-10.01' as decimal(10,1)) as c_decimal) as t")
	result.Check(testkit.Rows("-10 -10"))
	result = tk.MustQuery("select floor(18446744073709551615), ceil(18446744073709551615)")
	result.Check(testkit.Rows("18446744073709551615 18446744073709551615"))
	result = tk.MustQuery("select floor(18446744073709551615.1233), ceil(18446744073709551615.1233)")
	result.Check(testkit.Rows("18446744073709551615 18446744073709551616"))
	result = tk.MustQuery("select floor(-18446744073709551617), ceil(-18446744073709551617), floor(-18446744073709551617.11), ceil(-18446744073709551617.11)")
	result.Check(testkit.Rows("-18446744073709551617 -18446744073709551617 -18446744073709551618 -18446744073709551617"))

	// for cot
	result = tk.MustQuery("select cot(1), cot(-1), cot(NULL)")
	result.Check(testkit.Rows("0.6420926159343308 -0.6420926159343308 <nil>"))
	result = tk.MustQuery("select cot('1tidb')")
	result.Check(testkit.Rows("0.6420926159343308"))
	rs, err := tk.Exec("select cot(0)")
	c.Assert(err, IsNil)
	_, err = tidb.GetRows(rs)
	c.Assert(err, NotNil)
	terr := errors.Trace(err).(*errors.Err).Cause().(*terror.Error)
	c.Assert(terr.Code(), Equals, terror.ErrCode(mysql.ErrDataOutOfRange))

	//for exp
	result = tk.MustQuery("select exp(0), exp(1), exp(-1), exp(1.2), exp(NULL)")
	result.Check(testkit.Rows("1 2.718281828459045 0.36787944117144233 3.3201169227365472 <nil>"))
	result = tk.MustQuery("select exp('tidb'), exp('1tidb')")
	result.Check(testkit.Rows("1 2.718281828459045"))
	rs, err = tk.Exec("select exp(1000000)")
	c.Assert(err, IsNil)
	_, err = tidb.GetRows(rs)
	c.Assert(err, NotNil)
	terr = errors.Trace(err).(*errors.Err).Cause().(*terror.Error)
	c.Assert(terr.Code(), Equals, terror.ErrCode(mysql.ErrDataOutOfRange))

	// for conv
	result = tk.MustQuery("SELECT CONV('a', 16, 2);")
	result.Check(testkit.Rows("1010"))
	result = tk.MustQuery("SELECT CONV('6E', 18, 8);")
	result.Check(testkit.Rows("172"))
	result = tk.MustQuery("SELECT CONV(-17, 10, -18);")
	result.Check(testkit.Rows("-H"))
	result = tk.MustQuery("SELECT CONV(10+'10'+'10'+X'0a', 10, 10);")
	result.Check(testkit.Rows("40"))
	result = tk.MustQuery("SELECT CONV('a', 1, 10);")
	result.Check(testkit.Rows("<nil>"))
	result = tk.MustQuery("SELECT CONV('a', 37, 10);")
	result.Check(testkit.Rows("<nil>"))
}

func (s *testIntegrationSuite) TestStringBuiltin(c *C) {
	defer func() {
		s.cleanEnv(c)
		testleak.AfterTest(c)()
	}()
	tk := testkit.NewTestKit(c, s.store)
	tk.MustExec("use test")

	// for length
	tk.MustExec("drop table if exists t")
	tk.MustExec("create table t(a int, b double, c datetime, d time, e char(20), f bit(10))")
	tk.MustExec(`insert into t values(1, 1.1, "2017-01-01 12:01:01", "12:01:01", "abcdef", 0b10101)`)
	result := tk.MustQuery("select length(a), length(b), length(c), length(d), length(e), length(f), length(null) from t")
	result.Check(testkit.Rows("1 3 19 8 6 2 <nil>"))
	tk.MustExec("drop table if exists t")
	tk.MustExec("create table t(a char(20))")
	tk.MustExec(`insert into t values("tidb  "), (concat("a  ", "b  "))`)
	result = tk.MustQuery("select a, length(a) from t")
	result.Check(testkit.Rows("tidb 4", "a  b 4"))

	// for concat
	tk.MustExec("drop table if exists t")
	tk.MustExec("create table t(a int, b double, c datetime, d time, e char(20))")
	tk.MustExec(`insert into t values(1, 1.1, "2017-01-01 12:01:01", "12:01:01", "abcdef")`)
	result = tk.MustQuery("select concat(a, b, c, d, e) from t")
	result.Check(testkit.Rows("11.12017-01-01 12:01:0112:01:01abcdef"))
	result = tk.MustQuery("select concat(null)")
	result.Check(testkit.Rows("<nil>"))
	result = tk.MustQuery("select concat(null, a, b) from t")
	result.Check(testkit.Rows("<nil>"))

	// for concat_ws
	tk.MustExec("drop table if exists t")
	tk.MustExec("create table t(a int, b double, c datetime, d time, e char(20))")
	tk.MustExec(`insert into t values(1, 1.1, "2017-01-01 12:01:01", "12:01:01", "abcdef")`)
	result = tk.MustQuery("select concat_ws('|', a, b, c, d, e) from t")
	result.Check(testkit.Rows("1|1.1|2017-01-01 12:01:01|12:01:01|abcdef"))
	result = tk.MustQuery("select concat_ws(null, null)")
	result.Check(testkit.Rows("<nil>"))
	result = tk.MustQuery("select concat_ws(null, a, b) from t")
	result.Check(testkit.Rows("<nil>"))
	result = tk.MustQuery("select concat_ws(',', 'a', 'b')")
	result.Check(testkit.Rows("a,b"))
	result = tk.MustQuery("select concat_ws(',','First name',NULL,'Last Name')")
	result.Check(testkit.Rows("First name,Last Name"))

	tk.MustExec("drop table if exists t")
	tk.MustExec("create table t(a binary(3))")
	tk.MustExec("insert into t values('a')")
	result = tk.MustQuery(`select concat_ws(',', a, 'test') = 'a\0\0,test' from t`)
	result.Check(testkit.Rows("1"))

	// for ascii
	tk.MustExec("drop table if exists t")
	tk.MustExec("create table t(a char(10), b int, c double, d datetime, e time, f bit(4))")
	tk.MustExec(`insert into t values('2', 2, 2.3, "2017-01-01 12:01:01", "12:01:01", 0b1010)`)
	result = tk.MustQuery("select ascii(a), ascii(b), ascii(c), ascii(d), ascii(e), ascii(f) from t")
	result.Check(testkit.Rows("50 50 50 50 49 10"))
	result = tk.MustQuery("select ascii('123'), ascii(123), ascii(''), ascii('你好'), ascii(NULL)")
	result.Check(testkit.Rows("49 49 0 228 <nil>"))

	// for lower
	tk.MustExec("drop table if exists t")
	tk.MustExec("create table t(a int, b double, c datetime, d time, e char(20), f binary(3), g binary(3))")
	tk.MustExec(`insert into t values(1, 1.1, "2017-01-01 12:01:01", "12:01:01", "abcdef", 'aa', 'BB')`)
	result = tk.MustQuery("select lower(a), lower(b), lower(c), lower(d), lower(e), lower(f), lower(g), lower(null) from t")
	result.Check(testkit.Rows("1 1.1 2017-01-01 12:01:01 12:01:01 abcdef aa\x00 BB\x00 <nil>"))

	// for upper
	result = tk.MustQuery("select upper(a), upper(b), upper(c), upper(d), upper(e), upper(f), upper(g), upper(null) from t")
	result.Check(testkit.Rows("1 1.1 2017-01-01 12:01:01 12:01:01 ABCDEF aa\x00 BB\x00 <nil>"))

	// for strcmp
	tk.MustExec("drop table if exists t")
	tk.MustExec("create table t(a char(10), b int, c double, d datetime, e time)")
	tk.MustExec(`insert into t values("123", 123, 12.34, "2017-01-01 12:01:01", "12:01:01")`)
	result = tk.MustQuery(`select strcmp(a, "123"), strcmp(b, "123"), strcmp(c, "12.34"), strcmp(d, "2017-01-01 12:01:01"), strcmp(e, "12:01:01") from t`)
	result.Check(testkit.Rows("0 0 0 0 0"))
	result = tk.MustQuery(`select strcmp("1", "123"), strcmp("123", "1"), strcmp("123", "45"), strcmp("123", null), strcmp(null, "123")`)
	result.Check(testkit.Rows("-1 1 -1 <nil> <nil>"))
	result = tk.MustQuery(`select strcmp("", "123"), strcmp("123", ""), strcmp("", ""), strcmp("", null), strcmp(null, "")`)
	result.Check(testkit.Rows("-1 1 0 <nil> <nil>"))

	// for left
	tk.MustExec("drop table if exists t")
	tk.MustExec("create table t(a char(10), b int, c double, d datetime, e time)")
	tk.MustExec(`insert into t values('abcde', 1234, 12.34, "2017-01-01 12:01:01", "12:01:01")`)
	result = tk.MustQuery("select left(a, 2), left(b, 2), left(c, 2), left(d, 2), left(e, 2) from t")
	result.Check(testkit.Rows("ab 12 12 20 12"))
	result = tk.MustQuery(`select left("abc", 0), left("abc", -1), left(NULL, 1), left("abc", NULL)`)
	result.Check(testkit.Rows("  <nil> <nil>"))
	result = tk.MustQuery(`select left("abc", "a"), left("abc", 1.9), left("abc", 1.2)`)
	result.Check(testkit.Rows(" ab a"))
	result = tk.MustQuery(`select left("中文abc", 2), left("中文abc", 3), left("中文abc", 4)`)
	result.Check(testkit.Rows("中文 中文a 中文ab"))
	// for right, reuse the table created for left
	result = tk.MustQuery("select right(a, 3), right(b, 3), right(c, 3), right(d, 3), right(e, 3) from t")
	result.Check(testkit.Rows("cde 234 .34 :01 :01"))
	result = tk.MustQuery(`select right("abcde", 0), right("abcde", -1), right("abcde", 100), right(NULL, 1), right("abcde", NULL)`)
	result.Check(testkit.Rows("  abcde <nil> <nil>"))
	result = tk.MustQuery(`select right("abcde", "a"), right("abcde", 1.9), right("abcde", 1.2)`)
	result.Check(testkit.Rows(" de e"))
	result = tk.MustQuery(`select right("中文abc", 2), right("中文abc", 4), right("中文abc", 5)`)
	result.Check(testkit.Rows("bc 文abc 中文abc"))
	tk.MustExec("drop table if exists t")
	tk.MustExec("create table t(a binary(10))")
	tk.MustExec(`insert into t select "中文abc"`)
	result = tk.MustQuery(`select left(a, 3), left(a, 6), left(a, 7) from t`)
	result.Check(testkit.Rows("中 中文 中文a"))
	result = tk.MustQuery(`select right(a, 2), right(a, 7) from t`)
	result.Check(testkit.Rows("c\x00 文abc\x00"))

	// for ord
	tk.MustExec("drop table if exists t")
	tk.MustExec("create table t(a char(10), b int, c double, d datetime, e time, f bit(4), g binary(20), h blob(10), i text(30))")
	tk.MustExec(`insert into t values('2', 2, 2.3, "2017-01-01 12:01:01", "12:01:01", 0b1010, "512", "48", "tidb")`)
	result = tk.MustQuery("select ord(a), ord(b), ord(c), ord(d), ord(e), ord(f), ord(g), ord(h), ord(i) from t")
	result.Check(testkit.Rows("50 50 50 50 49 10 53 52 116"))
	result = tk.MustQuery("select ord('123'), ord(123), ord(''), ord('你好'), ord(NULL), ord('👍')")
	result.Check(testkit.Rows("49 49 0 14990752 <nil> 4036989325"))

	// for space
	result = tk.MustQuery(`select space(0), space(2), space(-1), space(1.1), space(1.9)`)
	result.Check(testutil.RowsWithSep(",", ",  ,, ,  "))
	result = tk.MustQuery(`select space("abc"), space("2"), space("1.1"), space(''), space(null)`)
	result.Check(testutil.RowsWithSep(",", ",  , ,,<nil>"))

	// for replace
	tk.MustExec("drop table if exists t")
	tk.MustExec("create table t(a char(20), b int, c double, d datetime, e time)")
	tk.MustExec(`insert into t values('www.mysql.com', 1234, 12.34, "2017-01-01 12:01:01", "12:01:01")`)
	result = tk.MustQuery(`select replace(a, 'mysql', 'pingcap'), replace(b, 2, 55), replace(c, 34, 0), replace(d, '-', '/'), replace(e, '01', '22') from t`)
	result.Check(testutil.RowsWithSep(",", "www.pingcap.com,15534,12.0,2017/01/01 12:01:01,12:22:22"))
	result = tk.MustQuery(`select replace('aaa', 'a', ''), replace(null, 'a', 'b'), replace('a', null, 'b'), replace('a', 'b', null)`)
	result.Check(testkit.Rows(" <nil> <nil> <nil>"))

	// for tobase64
	tk.MustExec("drop table if exists t")
	tk.MustExec("create table t(a int, b double, c datetime, d time, e char(20), f bit(10), g binary(20), h blob(10))")
	tk.MustExec(`insert into t values(1, 1.1, "2017-01-01 12:01:01", "12:01:01", "abcdef", 0b10101, "512", "abc")`)
	result = tk.MustQuery("select to_base64(a), to_base64(b), to_base64(c), to_base64(d), to_base64(e), to_base64(f), to_base64(g), to_base64(h), to_base64(null) from t")
	result.Check(testkit.Rows("MQ== MS4x MjAxNy0wMS0wMSAxMjowMTowMQ== MTI6MDE6MDE= YWJjZGVm ABU= NTEyAAAAAAAAAAAAAAAAAAAAAAA= YWJj <nil>"))

	// for from_base64
	result = tk.MustQuery(`select from_base64("abcd"), from_base64("asc")`)
	result.Check(testkit.Rows("i\xb7\x1d <nil>"))
	result = tk.MustQuery(`select from_base64("MQ=="), from_base64(1234)`)
	result.Check(testkit.Rows("1 \xd7m\xf8"))

	// for substr
	tk.MustExec("drop table if exists t")
	tk.MustExec("create table t(a char(10), b int, c double, d datetime, e time)")
	tk.MustExec(`insert into t values('Sakila', 12345, 123.45, "2017-01-01 12:01:01", "12:01:01")`)
	result = tk.MustQuery(`select substr(a, 3), substr(b, 2, 3), substr(c, -3), substr(d, -8), substr(e, -3, 100) from t`)
	result.Check(testkit.Rows("kila 234 .45 12:01:01 :01"))
	result = tk.MustQuery(`select substr('Sakila', 100), substr('Sakila', -100), substr('Sakila', -5, 3), substr('Sakila', 2, -1)`)
	result.Check(testutil.RowsWithSep(",", ",,aki,"))
	result = tk.MustQuery(`select substr('foobarbar' from 4), substr('Sakila' from -4 for 2)`)
	result.Check(testkit.Rows("barbar ki"))
	result = tk.MustQuery(`select substr(null, 2, 3), substr('foo', null, 3), substr('foo', 2, null)`)
	result.Check(testkit.Rows("<nil> <nil> <nil>"))
	result = tk.MustQuery(`select substr('中文abc', 2), substr('中文abc', 3), substr("中文abc", 1, 2)`)
	result.Check(testkit.Rows("文abc abc 中文"))
	tk.MustExec("drop table if exists t")
	tk.MustExec("create table t(a binary(10))")
	tk.MustExec(`insert into t select "中文abc"`)
	result = tk.MustQuery(`select substr(a, 4), substr(a, 1, 3), substr(a, 1, 6) from t`)
	result.Check(testkit.Rows("文abc\x00 中 中文"))
	result = tk.MustQuery(`select substr("string", -1), substr("string", -2), substr("中文", -1), substr("中文", -2) from t`)
	result.Check(testkit.Rows("g ng 文 中文"))

	// for bit_length
	tk.MustExec("drop table if exists t")
	tk.MustExec("create table t(a int, b double, c datetime, d time, e char(20), f bit(10), g binary(20), h varbinary(20))")
	tk.MustExec(`insert into t values(1, 1.1, "2017-01-01 12:01:01", "12:01:01", "abcdef", 0b10101, "g", "h")`)
	result = tk.MustQuery("select bit_length(a), bit_length(b), bit_length(c), bit_length(d), bit_length(e), bit_length(f), bit_length(g), bit_length(h), bit_length(null) from t")
	result.Check(testkit.Rows("8 24 152 64 48 16 160 8 <nil>"))

	// for substring_index
	tk.MustExec("drop table if exists t")
	tk.MustExec("create table t(a char(20), b int, c double, d datetime, e time)")
	tk.MustExec(`insert into t values('www.pingcap.com', 12345, 123.45, "2017-01-01 12:01:01", "12:01:01")`)
	result = tk.MustQuery(`select substring_index(a, '.', 2), substring_index(b, '.', 2), substring_index(c, '.', -1), substring_index(d, '-', 1), substring_index(e, ':', -2) from t`)
	result.Check(testkit.Rows("www.pingcap 12345 45 2017 01:01"))
	result = tk.MustQuery(`select substring_index('www.pingcap.com', '.', 0), substring_index('www.pingcap.com', '.', 100), substring_index('www.pingcap.com', '.', -100)`)
	result.Check(testkit.Rows(" www.pingcap.com www.pingcap.com"))
	result = tk.MustQuery(`select substring_index('www.pingcap.com', 'd', 1), substring_index('www.pingcap.com', '', 1), substring_index('', '.', 1)`)
	result.Check(testutil.RowsWithSep(",", "www.pingcap.com,,"))
	result = tk.MustQuery(`select substring_index(null, '.', 1), substring_index('www.pingcap.com', null, 1), substring_index('www.pingcap.com', '.', null)`)
	result.Check(testkit.Rows("<nil> <nil> <nil>"))

	// for hex
	tk.MustExec("drop table if exists t")
	tk.MustExec("create table t(a char(20), b int, c double, d datetime, e time, f decimal(5, 2), g bit(4))")
	tk.MustExec(`insert into t values('www.pingcap.com', 12345, 123.45, "2017-01-01 12:01:01", "12:01:01", 123.45, 0b1100)`)
	result = tk.MustQuery(`select hex(a), hex(b), hex(c), hex(d), hex(e), hex(f), hex(g) from t`)
	result.Check(testkit.Rows("7777772E70696E676361702E636F6D 3039 7B 323031372D30312D30312031323A30313A3031 31323A30313A3031 7B C"))
	result = tk.MustQuery(`select hex('abc'), hex('你好'), hex(12), hex(12.3), hex(12.8)`)
	result.Check(testkit.Rows("616263 E4BDA0E5A5BD C C D"))
	result = tk.MustQuery(`select hex(-1), hex(-12.3), hex(-12.8), hex(0x12), hex(null)`)
	result.Check(testkit.Rows("FFFFFFFFFFFFFFFF FFFFFFFFFFFFFFF4 FFFFFFFFFFFFFFF3 12 <nil>"))

	// for unhex
	result = tk.MustQuery(`select unhex('4D7953514C'), unhex('313233'), unhex(313233), unhex('')`)
	result.Check(testkit.Rows("MySQL 123 123 "))
	result = tk.MustQuery(`select unhex('string'), unhex('你好'), unhex(123.4), unhex(null)`)
	result.Check(testkit.Rows("<nil> <nil> <nil> <nil>"))

	// for ltrim and rtrim
	result = tk.MustQuery(`select ltrim('   bar   '), ltrim('bar'), ltrim(''), ltrim(null)`)
	result.Check(testutil.RowsWithSep(",", "bar   ,bar,,<nil>"))
	result = tk.MustQuery(`select rtrim('   bar   '), rtrim('bar'), rtrim(''), rtrim(null)`)
	result.Check(testutil.RowsWithSep(",", "   bar,bar,,<nil>"))

	// for trim
	result = tk.MustQuery(`select trim('   bar   '), trim(leading 'x' from 'xxxbarxxx'), trim(trailing 'xyz' from 'barxxyz'), trim(both 'x' from 'xxxbarxxx')`)
	result.Check(testkit.Rows("bar barxxx barx bar"))
	result = tk.MustQuery(`select trim(leading from '   bar'), trim('x' from 'xxxbarxxx'), trim('x' from 'bar'), trim('' from '   bar   ')`)
	result.Check(testutil.RowsWithSep(",", "bar,bar,bar,   bar   "))
	result = tk.MustQuery(`select trim(''), trim('x' from '')`)
	result.Check(testutil.RowsWithSep(",", ","))
	result = tk.MustQuery(`select trim(null from 'bar'), trim('x' from null), trim(null), trim(leading null from 'bar')`)
	// FIXME: the result for trim(leading null from 'bar') should be <nil>, current is 'bar'
	result.Check(testkit.Rows("<nil> <nil> <nil> bar"))

	// for locate
	tk.MustExec("drop table if exists t")
	tk.MustExec("create table t(a char(20), b int, c double, d datetime, e time, f binary(5))")
	tk.MustExec(`insert into t values('www.pingcap.com', 12345, 123.45, "2017-01-01 12:01:01", "12:01:01", "HelLo")`)
	result = tk.MustQuery(`select locate(".ping", a), locate(".ping", a, 5) from t`)
	result.Check(testkit.Rows("4 0"))
	result = tk.MustQuery(`select locate("234", b), locate("235", b, 10) from t`)
	result.Check(testkit.Rows("2 0"))
	result = tk.MustQuery(`select locate(".45", c), locate(".35", b) from t`)
	result.Check(testkit.Rows("4 0"))
	result = tk.MustQuery(`select locate("El", f), locate("ll", f), locate("lL", f), locate("Lo", f), locate("lo", f) from t`)
	result.Check(testkit.Rows("0 0 3 4 0"))
	result = tk.MustQuery(`select locate("01 12", d) from t`)
	result.Check(testkit.Rows("9"))
	result = tk.MustQuery(`select locate("文", "中文字符串", 2)`)
	result.Check(testkit.Rows("2"))
	result = tk.MustQuery(`select locate("文", "中文字符串", 3)`)
	result.Check(testkit.Rows("0"))
	result = tk.MustQuery(`select locate("文", "中文字符串")`)
	result.Check(testkit.Rows("2"))

	// for bin
	result = tk.MustQuery(`select bin(-1);`)
	result.Check(testkit.Rows("1111111111111111111111111111111111111111111111111111111111111111"))
	result = tk.MustQuery(`select bin(5);`)
	result.Check(testkit.Rows("101"))
	result = tk.MustQuery(`select bin("中文");`)
	result.Check(testkit.Rows("0"))

	// for char_length
	result = tk.MustQuery(`select char_length(null);`)
	result.Check(testkit.Rows("<nil>"))
	result = tk.MustQuery(`select char_length("Hello");`)
	result.Check(testkit.Rows("5"))
	result = tk.MustQuery(`select char_length("a中b文c");`)
	result.Check(testkit.Rows("5"))
	result = tk.MustQuery(`select char_length(123);`)
	result.Check(testkit.Rows("3"))
	result = tk.MustQuery(`select char_length(12.3456);`)
	result.Check(testkit.Rows("7"))

	// for instr
	result = tk.MustQuery(`select instr("中国", "国"), instr("中国", ""), instr("abc", ""), instr("", ""), instr("", "abc");`)
	result.Check(testkit.Rows("2 1 1 1 0"))
	result = tk.MustQuery(`select instr("中国", null), instr(null, ""), instr(null, null);`)
	result.Check(testkit.Rows("<nil> <nil> <nil>"))
	tk.MustExec(`drop table if exists t;`)
	tk.MustExec(`create table t(a binary(20), b char(20));`)
	tk.MustExec(`insert into t values("中国", cast("国" as binary)), ("中国", ""), ("abc", ""), ("", ""), ("", "abc");`)
	result = tk.MustQuery(`select instr(a, b) from t;`)
	result.Check(testkit.Rows("4", "1", "1", "1", "0"))
}

func (s *testIntegrationSuite) TestEncryptionBuiltin(c *C) {
	defer func() {
		s.cleanEnv(c)
		testleak.AfterTest(c)()
	}()
	tk := testkit.NewTestKit(c, s.store)
	tk.MustExec("use test")

	// for password
	tk.MustExec("drop table if exists t")
	tk.MustExec("create table t(a char(41), b char(41), c char(41))")
	tk.MustExec(`insert into t values(NULL, '', 'abc')`)
	result := tk.MustQuery("select password(a) from t")
	result.Check(testkit.Rows(""))
	result = tk.MustQuery("select password(b) from t")
	result.Check(testkit.Rows(""))
	result = tk.MustQuery("select password(c) from t")
	result.Check(testkit.Rows("*0D3CED9BEC10A777AEC23CCC353A8C08A633045E"))

	// for md5
	tk.MustExec("drop table if exists t")
	tk.MustExec("create table t(a char(10), b int, c double, d datetime, e time, f bit(4), g binary(20), h blob(10), i text(30))")
	tk.MustExec(`insert into t values('2', 2, 2.3, "2017-01-01 12:01:01", "12:01:01", 0b1010, "512", "48", "tidb")`)
	result = tk.MustQuery("select md5(a), md5(b), md5(c), md5(d), md5(e), md5(f), md5(g), md5(h), md5(i) from t")
	result.Check(testkit.Rows("c81e728d9d4c2f636f067f89cc14862c c81e728d9d4c2f636f067f89cc14862c 1a18da63cbbfb49cb9616e6bfd35f662 bad2fa88e1f35919ec7584cc2623a310 991f84d41d7acff6471e536caa8d97db 68b329da9893e34099c7d8ad5cb9c940 5c9f0e9b3b36276731bfba852a73ccc6 642e92efb79421734881b53e1e1b18b6 c337e11bfca9f12ae9b1342901e04379"))
	result = tk.MustQuery("select md5('123'), md5(123), md5(''), md5('你好'), md5(NULL), md5('👍')")
	result.Check(testkit.Rows(`202cb962ac59075b964b07152d234b70 202cb962ac59075b964b07152d234b70 d41d8cd98f00b204e9800998ecf8427e 7eca689f0d3389d9dea66ae112e5cfd7 <nil> 0215ac4dab1ecaf71d83f98af5726984`))

	// for sha/sha1
	tk.MustExec("drop table if exists t")
	tk.MustExec("create table t(a char(10), b int, c double, d datetime, e time, f bit(4), g binary(20), h blob(10), i text(30))")
	tk.MustExec(`insert into t values('2', 2, 2.3, "2017-01-01 12:01:01", "12:01:01", 0b1010, "512", "48", "tidb")`)
	result = tk.MustQuery("select sha1(a), sha1(b), sha1(c), sha1(d), sha1(e), sha1(f), sha1(g), sha1(h), sha1(i) from t")
	result.Check(testkit.Rows("da4b9237bacccdf19c0760cab7aec4a8359010b0 da4b9237bacccdf19c0760cab7aec4a8359010b0 ce0d88c5002b6cf7664052f1fc7d652cbdadccec 6c6956de323692298e4e5ad3028ff491f7ad363c 1906f8aeb5a717ca0f84154724045839330b0ea9 adc83b19e793491b1c6ea0fd8b46cd9f32e592fc 9aadd14ceb737b28697b8026f205f4b3e31de147 64e095fe763fc62418378753f9402623bea9e227 4df56fc09a3e66b48fb896e90b0a6fc02c978e9e"))
	result = tk.MustQuery("select sha1('123'), sha1(123), sha1(''), sha1('你好'), sha1(NULL)")
	result.Check(testkit.Rows(`40bd001563085fc35165329ea1ff5c5ecbdbbeef 40bd001563085fc35165329ea1ff5c5ecbdbbeef da39a3ee5e6b4b0d3255bfef95601890afd80709 440ee0853ad1e99f962b63e459ef992d7c211722 <nil>`))
	tk.MustExec("drop table if exists t")
	tk.MustExec("create table t(a char(10), b int, c double, d datetime, e time, f bit(4), g binary(20), h blob(10), i text(30))")
	tk.MustExec(`insert into t values('2', 2, 2.3, "2017-01-01 12:01:01", "12:01:01", 0b1010, "512", "48", "tidb")`)
	result = tk.MustQuery("select sha(a), sha(b), sha(c), sha(d), sha(e), sha(f), sha(g), sha(h), sha(i) from t")
	result.Check(testkit.Rows("da4b9237bacccdf19c0760cab7aec4a8359010b0 da4b9237bacccdf19c0760cab7aec4a8359010b0 ce0d88c5002b6cf7664052f1fc7d652cbdadccec 6c6956de323692298e4e5ad3028ff491f7ad363c 1906f8aeb5a717ca0f84154724045839330b0ea9 adc83b19e793491b1c6ea0fd8b46cd9f32e592fc 9aadd14ceb737b28697b8026f205f4b3e31de147 64e095fe763fc62418378753f9402623bea9e227 4df56fc09a3e66b48fb896e90b0a6fc02c978e9e"))
	result = tk.MustQuery("select sha('123'), sha(123), sha(''), sha('你好'), sha(NULL)")
	result.Check(testkit.Rows(`40bd001563085fc35165329ea1ff5c5ecbdbbeef 40bd001563085fc35165329ea1ff5c5ecbdbbeef da39a3ee5e6b4b0d3255bfef95601890afd80709 440ee0853ad1e99f962b63e459ef992d7c211722 <nil>`))

	// for sha2
	tk.MustExec("drop table if exists t")
	tk.MustExec("create table t(a char(10), b int, c double, d datetime, e time, f bit(4), g binary(20), h blob(10), i text(30))")
	tk.MustExec(`insert into t values('2', 2, 2.3, "2017-01-01 12:01:01", "12:01:01", 0b1010, "512", "48", "tidb")`)
	result = tk.MustQuery("select sha2(a, 224), sha2(b, 0), sha2(c, 512), sha2(d, 256), sha2(e, 384), sha2(f, 0), sha2(g, 512), sha2(h, 256), sha2(i, 224) from t")
	result.Check(testkit.Rows("58b2aaa0bfae7acc021b3260e941117b529b2e69de878fd7d45c61a9 d4735e3a265e16eee03f59718b9b5d03019c07d8b6c51f90da3a666eec13ab35 42415572557b0ca47e14fa928e83f5746d33f90c74270172cc75c61a78db37fe1485159a4fd75f33ab571b154572a5a300938f7d25969bdd05d8ac9dd6c66123 8c2fa3f276952c92b0b40ed7d27454e44b8399a19769e6bceb40da236e45a20a b11d35f1a37e54d5800d210d8e6b80b42c9f6d20ea7ae548c762383ebaa12c5954c559223c6c7a428e37af96bb4f1e0d 01ba4719c80b6fe911b091a7c05124b64eeece964e09c058ef8f9805daca546b 9550da35ea1683abaf5bfa8de68fe02b9c6d756c64589d1ef8367544c254f5f09218a6466cadcee8d74214f0c0b7fb342d1a9f3bd4d406aacf7be59c327c9306 98010bd9270f9b100b6214a21754fd33bdc8d41b2bc9f9dd16ff54d3c34ffd71 a7cddb7346fbc66ab7f803e865b74cbd99aace8e7dabbd8884c148cb"))
	result = tk.MustQuery("select sha2('123', 512), sha2(123, 512), sha2('', 512), sha2('你好', 224), sha2(NULL, 256), sha2('foo', 123)")
	result.Check(testkit.Rows(`3c9909afec25354d551dae21590bb26e38d53f2173b8d3dc3eee4c047e7ab1c1eb8b85103e3be7ba613b31bb5c9c36214dc9f14a42fd7a2fdb84856bca5c44c2 3c9909afec25354d551dae21590bb26e38d53f2173b8d3dc3eee4c047e7ab1c1eb8b85103e3be7ba613b31bb5c9c36214dc9f14a42fd7a2fdb84856bca5c44c2 cf83e1357eefb8bdf1542850d66d8007d620e4050b5715dc83f4a921d36ce9ce47d0d13c5d85f2b0ff8318d2877eec2f63b931bd47417a81a538327af927da3e e91f006ed4e0882de2f6a3c96ec228a6a5c715f356d00091bce842b5 <nil> <nil>`))

	// for AES_ENCRYPT
	tk.MustExec("drop table if exists t")
	tk.MustExec("create table t(a char(10), b int, c double, d datetime, e time, f bit(4), g binary(20), h blob(10), i text(30))")
	tk.MustExec(`insert into t values('2', 2, 2.3, "2017-01-01 12:01:01", "12:01:01", 0b1010, "512", "48", "tidb")`)
	result = tk.MustQuery("select HEX(AES_ENCRYPT(a, 'key')), HEX(AES_ENCRYPT(b, 'key')), HEX(AES_ENCRYPT(c, 'key')), HEX(AES_ENCRYPT(d, 'key')), HEX(AES_ENCRYPT(e, 'key')), HEX(AES_ENCRYPT(f, 'key')), HEX(AES_ENCRYPT(g, 'key')), HEX(AES_ENCRYPT(h, 'key')), HEX(AES_ENCRYPT(i, 'key')) from t")
	result.Check(testkit.Rows("B3800B3A3CB4ECE2051A3E80FE373EAC B3800B3A3CB4ECE2051A3E80FE373EAC 9E018F7F2838DBA23C57F0E4CCF93287 E764D3E9D4AF8F926CD0979DDB1D0AF40C208B20A6C39D5D028644885280973A C452FFEEB76D3F5E9B26B8D48F7A228C 181BD5C81CBD36779A3C9DD5FF486B35 CE15F14AC7FF4E56ECCF148DE60E4BEDBDB6900AD51383970A5F32C59B3AC6E3 E1B29995CCF423C75519790F54A08CD2 84525677E95AC97698D22E1125B67E92"))
	result = tk.MustQuery("select HEX(AES_ENCRYPT('123', 'foobar')), HEX(AES_ENCRYPT(123, 'foobar')), HEX(AES_ENCRYPT('', 'foobar')), HEX(AES_ENCRYPT('你好', 'foobar')), AES_ENCRYPT(NULL, 'foobar')")
	result.Check(testkit.Rows(`45ABDD5C4802EFA6771A94C43F805208 45ABDD5C4802EFA6771A94C43F805208 791F1AEB6A6B796E6352BF381895CA0E D0147E2EB856186F146D9F6DE33F9546 <nil>`))

	// for AES_DECRYPT
	result = tk.MustQuery("select AES_DECRYPT(AES_ENCRYPT('foo', 'bar'), 'bar')")
	result.Check(testkit.Rows("foo"))
	result = tk.MustQuery("select AES_DECRYPT(UNHEX('45ABDD5C4802EFA6771A94C43F805208'), 'foobar'), AES_DECRYPT(UNHEX('791F1AEB6A6B796E6352BF381895CA0E'), 'foobar'), AES_DECRYPT(UNHEX('D0147E2EB856186F146D9F6DE33F9546'), 'foobar'), AES_DECRYPT(NULL, 'foobar'), AES_DECRYPT('SOME_THING_STRANGE', 'foobar')")
	result.Check(testkit.Rows(`123  你好 <nil> <nil>`))

	// for COMPRESS
	tk.MustExec("DROP TABLE IF EXISTS t1;")
	tk.MustExec("CREATE TABLE t1(a VARCHAR(1000));")
	tk.MustExec("INSERT INTO t1 VALUES('12345'), ('23456');")
	result = tk.MustQuery("SELECT HEX(COMPRESS(a)) FROM t1;")
	result.Check(testkit.Rows("05000000789C323432363105040000FFFF02F80100", "05000000789C323236313503040000FFFF03070105"))
	tk.MustExec("DROP TABLE IF EXISTS t2;")
	tk.MustExec("CREATE TABLE t2(a VARCHAR(1000), b VARBINARY(1000));")
	tk.MustExec("INSERT INTO t2 (a, b) SELECT a, COMPRESS(a) from t1;")
	result = tk.MustQuery("SELECT a, HEX(b) FROM t2;")
	result.Check(testkit.Rows("12345 05000000789C323432363105040000FFFF02F80100", "23456 05000000789C323236313503040000FFFF03070105"))

	// for UNCOMPRESS
	result = tk.MustQuery("SELECT UNCOMPRESS(COMPRESS('123'))")
	result.Check(testkit.Rows("123"))
	result = tk.MustQuery("SELECT UNCOMPRESS(UNHEX('03000000789C3334320600012D0097'))")
	result.Check(testkit.Rows("123"))
	result = tk.MustQuery("SELECT UNCOMPRESS(UNHEX('03000000789C32343206040000FFFF012D0097'))")
	result.Check(testkit.Rows("123"))
	tk.MustExec("INSERT INTO t2 VALUES ('12345', UNHEX('05000000789C3334323631050002F80100'))")
	result = tk.MustQuery("SELECT UNCOMPRESS(a), UNCOMPRESS(b) FROM t2;")
	result.Check(testkit.Rows("<nil> 12345", "<nil> 23456", "<nil> 12345"))

	// for UNCOMPRESSED_LENGTH
	result = tk.MustQuery("SELECT UNCOMPRESSED_LENGTH(COMPRESS('123'))")
	result.Check(testkit.Rows("3"))
	result = tk.MustQuery("SELECT UNCOMPRESSED_LENGTH(UNHEX('03000000789C3334320600012D0097'))")
	result.Check(testkit.Rows("3"))
	result = tk.MustQuery("SELECT UNCOMPRESSED_LENGTH(UNHEX('03000000789C32343206040000FFFF012D0097'))")
	result.Check(testkit.Rows("3"))
	result = tk.MustQuery("SELECT UNCOMPRESSED_LENGTH('')")
	result.Check(testkit.Rows("0"))
	result = tk.MustQuery("SELECT UNCOMPRESSED_LENGTH(UNHEX('0100'))")
	result.Check(testkit.Rows("0"))
	result = tk.MustQuery("SELECT UNCOMPRESSED_LENGTH(a), UNCOMPRESSED_LENGTH(b) FROM t2;")
	result.Check(testkit.Rows("875770417 5", "892613426 5", "875770417 5"))
}

func (s *testIntegrationSuite) TestTimeBuiltin(c *C) {
	defer func() {
		s.cleanEnv(c)
		testleak.AfterTest(c)()
	}()
	tk := testkit.NewTestKit(c, s.store)
	tk.MustExec("use test")

	// for makeDate
	tk.MustExec("drop table if exists t")
	tk.MustExec("create table t(a int, b double, c datetime, d time, e char(20), f bit(10))")
	tk.MustExec(`insert into t values(1, 1.1, "2017-01-01 12:01:01", "12:01:01", "abcdef", 0b10101)`)
	result := tk.MustQuery("select makedate(a,a), makedate(b,b), makedate(c,c), makedate(d,d), makedate(e,e), makedate(f,f), makedate(null,null), makedate(a,b) from t")
	result.Check(testkit.Rows("2001-01-01 2001-01-01 <nil> <nil> <nil> 2021-01-21 <nil> 2001-01-01"))

	// Fix issue #3923
	result = tk.MustQuery("select timediff(cast('2004-12-30 12:00:00' as time), '12:00:00');")
	result.Check(testkit.Rows("00:00:00"))
	result = tk.MustQuery("select timediff(cast('2004-12-30 12:00:00' as time), '2004-12-30 12:00:00');")
	result.Check(testkit.Rows("<nil>"))
	result = tk.MustQuery("select timediff(cast('2004-12-30 12:00:01' as datetime), '2004-12-30 12:00:00');")
	result.Check(testkit.Rows("00:00:01"))
	result = tk.MustQuery("select timediff(cast('2004-12-30 12:00:01' as time), '-34 00:00:00');")
	result.Check(testkit.Rows("828:00:01"))
	result = tk.MustQuery("select timediff(cast('2004-12-30 12:00:01' as datetime), '2004-12-30 12:00:00.1');")
	result.Check(testkit.Rows("00:00:00.9"))
	result = tk.MustQuery("select timediff(cast('2004-12-30 12:00:01' as datetime), '-34 124:00:00');")
	result.Check(testkit.Rows("<nil>"))
	result = tk.MustQuery("select timediff(cast('2004-12-30 12:00:01' as time), '-34 124:00:00');")
	result.Check(testkit.Rows("838:59:59"))
	result = tk.MustQuery("select timediff(cast('2004-12-30' as datetime), '12:00:00');")
	result.Check(testkit.Rows("<nil>"))
	result = tk.MustQuery("select timediff('12:00:00', '-34 12:00:00');")
	result.Check(testkit.Rows("838:59:59"))
	result = tk.MustQuery("select timediff('12:00:00', '34 12:00:00');")
	result.Check(testkit.Rows("-816:00:00"))
	result = tk.MustQuery("select timediff('2014-1-2 12:00:00', '-34 12:00:00');")
	result.Check(testkit.Rows("<nil>"))
	result = tk.MustQuery("select timediff('2014-1-2 12:00:00', '12:00:00');")
	result.Check(testkit.Rows("<nil>"))
	result = tk.MustQuery("select timediff('2014-1-2 12:00:00', '2014-1-1 12:00:00');")
	result.Check(testkit.Rows("24:00:00"))

	// fixed issue #3986
	tk.MustExec("SET SQL_MODE='NO_ENGINE_SUBSTITUTION';")
	tk.MustExec("SET TIME_ZONE='+03:00';")
	tk.MustExec("DROP TABLE IF EXISTS t;")
	tk.MustExec("CREATE TABLE t (ix TIMESTAMP NOT NULL DEFAULT CURRENT_TIMESTAMP ON UPDATE CURRENT_TIMESTAMP);")
	tk.MustExec("INSERT INTO t VALUES (0), (20030101010160), (20030101016001), (20030101240101), (20030132010101), (20031301010101), (20031200000000), (20030000000000);")
	result = tk.MustQuery("SELECT CAST(ix AS SIGNED) FROM t;")
	result.Check(testkit.Rows("0", "0", "0", "0", "0", "0", "0", "0"))
}

func (s *testIntegrationSuite) TestOpBuiltin(c *C) {
	defer func() {
		s.cleanEnv(c)
		testleak.AfterTest(c)()
	}()
	tk := testkit.NewTestKit(c, s.store)
	tk.MustExec("use test")

	// for logicAnd
	result := tk.MustQuery("select 1 && 1, 1 && 0, 0 && 1, 0 && 0, 2 && -1, null && 1, '1a' && 'a'")
	result.Check(testkit.Rows("1 0 0 0 1 <nil> 0"))

	// for bitNeg
	result = tk.MustQuery("select ~123, ~-123, ~null")
	result.Check(testkit.Rows("18446744073709551492 122 <nil>"))
	// for logicNot
	result = tk.MustQuery("select !1, !123, !0, !null")
	result.Check(testkit.Rows("0 0 1 <nil>"))
	// for logicalXor
	result = tk.MustQuery("select 1 xor 1, 1 xor 0, 0 xor 1, 0 xor 0, 2 xor -1, null xor 1, '1a' xor 'a'")
	result.Check(testkit.Rows("0 1 1 0 0 <nil> 1"))
	// for bitAnd
	result = tk.MustQuery("select 123 & 321, -123 & 321, null & 1")
	result.Check(testkit.Rows("65 257 <nil>"))
	// for bitOr
	result = tk.MustQuery("select 123 | 321, -123 | 321, null | 1")
	result.Check(testkit.Rows("379 18446744073709551557 <nil>"))
	// for bitXor
	result = tk.MustQuery("select 123 ^ 321, -123 ^ 321, null ^ 1")
	result.Check(testkit.Rows("314 18446744073709551300 <nil>"))
	// for leftShift
	result = tk.MustQuery("select 123 << 2, -123 << 2, null << 1")
	result.Check(testkit.Rows("492 18446744073709551124 <nil>"))
	// for rightShift
	result = tk.MustQuery("select 123 >> 2, -123 >> 2, null >> 1")
	result.Check(testkit.Rows("30 4611686018427387873 <nil>"))
	// for logicOr
	result = tk.MustQuery("select 1 || 1, 1 || 0, 0 || 1, 0 || 0, 2 || -1, null || 1, '1a' || 'a'")
	result.Check(testkit.Rows("1 1 1 0 1 1 1"))
}

func (s *testIntegrationSuite) TestBuiltin(c *C) {
	defer func() {
		s.cleanEnv(c)
		testleak.AfterTest(c)()
	}()
	tk := testkit.NewTestKit(c, s.store)
	tk.MustExec("use test")

	// for is true
	tk.MustExec("drop table if exists t")
	tk.MustExec("create table t (a int, b int, index idx_b (b))")
	tk.MustExec("insert t values (1, 1)")
	tk.MustExec("insert t values (2, 2)")
	tk.MustExec("insert t values (3, 2)")
	result := tk.MustQuery("select * from t where b is true")
	result.Check(testkit.Rows("1 1", "2 2", "3 2"))
	result = tk.MustQuery("select all + a from t where a = 1")
	result.Check(testkit.Rows("1"))
	result = tk.MustQuery("select * from t where a is false")
	result.Check(nil)
	result = tk.MustQuery("select * from t where a is not true")
	result.Check(nil)
	// for in
	result = tk.MustQuery("select * from t where b in (a)")
	result.Check(testkit.Rows("1 1", "2 2"))
	result = tk.MustQuery("select * from t where b not in (a)")
	result.Check(testkit.Rows("3 2"))

	// test cast
	result = tk.MustQuery("select cast(1 as decimal(3,2))")
	result.Check(testkit.Rows("1.00"))
	result = tk.MustQuery("select cast('1991-09-05 11:11:11' as datetime)")
	result.Check(testkit.Rows("1991-09-05 11:11:11"))
	result = tk.MustQuery("select cast(cast('1991-09-05 11:11:11' as datetime) as char)")
	result.Check(testkit.Rows("1991-09-05 11:11:11"))
	result = tk.MustQuery("select cast('11:11:11' as time)")
	result.Check(testkit.Rows("11:11:11"))
	result = tk.MustQuery("select * from t where a > cast(2 as decimal)")
	result.Check(testkit.Rows("3 2"))
	result = tk.MustQuery("select cast(-1 as unsigned)")
	result.Check(testkit.Rows("18446744073709551615"))
	tk.MustExec("drop table if exists t")
	tk.MustExec("create table t(a decimal(3, 1), b double, c datetime, d time, e int)")
	tk.MustExec("insert into t value(12.3, 1.23, '2017-01-01 12:12:12', '12:12:12', 123)")
	result = tk.MustQuery("select cast(a as json), cast(b as json), cast(c as json), cast(d as json), cast(e as json) from t")
	result.Check(testkit.Rows(`12.3 1.23 "2017-01-01 12:12:12.000000" "12:12:12.000000" 123`))
<<<<<<< HEAD
=======

	// for ISNULL
	tk.MustExec("drop table if exists t")
	tk.MustExec("create table t (a int, b int, c int, d char(10), e datetime, f float, g decimal(10, 3))")
	tk.MustExec("insert t values (1, 0, null, null, null, null, null)")
	result = tk.MustQuery("select ISNULL(a), ISNULL(b), ISNULL(c), ISNULL(d), ISNULL(e), ISNULL(f), ISNULL(g) from t")
	result.Check(testkit.Rows("0 0 1 1 1 1 1"))
>>>>>>> b0d488fa

	// fix issue #3942
	result = tk.MustQuery("select cast('-24 100:00:00' as time);")
	result.Check(testkit.Rows("-676:00:00"))
	result = tk.MustQuery("select cast('12:00:00.000000' as datetime);")
	result.Check(testkit.Rows("2012-00-00 00:00:00"))
	result = tk.MustQuery("select cast('-34 100:00:00' as time);")
	result.Check(testkit.Rows("-838:59:59"))

	// Fix issue #3691, cast compability.
	result = tk.MustQuery("select cast('18446744073709551616' as unsigned);")
	result.Check(testkit.Rows("18446744073709551615"))
	result = tk.MustQuery("select cast('18446744073709551616' as signed);")
	result.Check(testkit.Rows("-1"))
	result = tk.MustQuery("select cast('9223372036854775808' as signed);")
	result.Check(testkit.Rows("-9223372036854775808"))
	result = tk.MustQuery("select cast('9223372036854775809' as signed);")
	result.Check(testkit.Rows("-9223372036854775807"))
	result = tk.MustQuery("select cast('9223372036854775807' as signed);")
	result.Check(testkit.Rows("9223372036854775807"))
	result = tk.MustQuery("select cast('18446744073709551615' as signed);")
	result.Check(testkit.Rows("-1"))
	result = tk.MustQuery("select cast('18446744073709551614' as signed);")
	result.Check(testkit.Rows("-2"))
	result = tk.MustQuery("select cast(18446744073709551615 as unsigned);")
	result.Check(testkit.Rows("18446744073709551615"))
	result = tk.MustQuery("select cast(18446744073709551616 as unsigned);")
	result.Check(testkit.Rows("18446744073709551615"))
	result = tk.MustQuery("select cast(18446744073709551616 as signed);")
	result.Check(testkit.Rows("9223372036854775807"))
	result = tk.MustQuery("select cast(18446744073709551617 as signed);")
	result.Check(testkit.Rows("9223372036854775807"))
	result = tk.MustQuery("select cast(18446744073709551615 as signed);")
	result.Check(testkit.Rows("-1"))
	result = tk.MustQuery("select cast(18446744073709551614 as signed);")
	result.Check(testkit.Rows("-2"))
	result = tk.MustQuery("select cast(-18446744073709551616 as signed);")
	result.Check(testkit.Rows("-9223372036854775808"))
	result = tk.MustQuery("select cast(18446744073709551614.9 as unsigned);") // Round up
	result.Check(testkit.Rows("18446744073709551615"))
	result = tk.MustQuery("select cast(18446744073709551614.4 as unsigned);") // Round down
	result.Check(testkit.Rows("18446744073709551614"))
	result = tk.MustQuery("select cast(-9223372036854775809 as signed);")
	result.Check(testkit.Rows("-9223372036854775808"))
	result = tk.MustQuery("select cast(-9223372036854775809 as unsigned);")
	result.Check(testkit.Rows("0"))
	result = tk.MustQuery("select cast(-9223372036854775808 as unsigned);")
	result.Check(testkit.Rows("9223372036854775808"))
	result = tk.MustQuery("select cast('-9223372036854775809' as unsigned);")
	result.Check(testkit.Rows("9223372036854775808"))
	result = tk.MustQuery("select cast('-9223372036854775807' as unsigned);")
	result.Check(testkit.Rows("9223372036854775809"))
	result = tk.MustQuery("select cast('-2' as unsigned);")
	result.Check(testkit.Rows("18446744073709551614"))
	result = tk.MustQuery("select cast(cast(1-2 as unsigned) as signed integer);")
	result.Check(testkit.Rows("-1"))
	result = tk.MustQuery("select cast(1 as signed int)")
	result.Check(testkit.Rows("1"))

	// test cast time as decimal overflow
	tk.MustExec("drop table if exists t1")
	tk.MustExec("create table t1(s1 time);")
	tk.MustExec("insert into t1 values('11:11:11');")
	result = tk.MustQuery("select cast(s1 as decimal(7, 2)) from t1;")
	result.Check(testkit.Rows("99999.99"))
	result = tk.MustQuery("select cast(s1 as decimal(8, 2)) from t1;")
	result.Check(testkit.Rows("111111.00"))
	_, err := tk.Exec("insert into t1 values(cast('111111.00' as decimal(7, 2)));")
	c.Assert(err, NotNil)

	result = tk.MustQuery(`select CAST(0x8fffffffffffffff as signed) a,
	CAST(0xfffffffffffffffe as signed) b,
	CAST(0xffffffffffffffff as unsigned) c;`)
	result.Check(testkit.Rows("-8070450532247928833 -2 18446744073709551615"))

	result = tk.MustQuery(`select cast("1:2:3" as TIME) = "1:02:03"`)
	result.Check(testkit.Rows("0"))

	// fixed issue #3471
	tk.MustExec("drop table if exists t")
	tk.MustExec("create table t(a time(6));")
	tk.MustExec("insert into t value('12:59:59.999999')")
	result = tk.MustQuery("select cast(a as signed) from t")
	result.Check(testkit.Rows("130000"))

	// fixed issue #3762
	result = tk.MustQuery("select -9223372036854775809;")
	result.Check(testkit.Rows("-9223372036854775809"))
	result = tk.MustQuery("select --9223372036854775809;")
	result.Check(testkit.Rows("9223372036854775809"))
	result = tk.MustQuery("select -9223372036854775808;")
	result.Check(testkit.Rows("-9223372036854775808"))

	tk.MustExec("drop table if exists t")
	tk.MustExec("create table t(a bigint(30));")
	_, err = tk.Exec("insert into t values(-9223372036854775809)")
	c.Assert(err, NotNil)

	// test unhex and hex
	result = tk.MustQuery("select unhex('4D7953514C')")
	result.Check(testkit.Rows("MySQL"))
	result = tk.MustQuery("select unhex(hex('string'))")
	result.Check(testkit.Rows("string"))
	result = tk.MustQuery("select unhex('ggg')")
	result.Check(testkit.Rows("<nil>"))
	result = tk.MustQuery("select unhex(-1)")
	result.Check(testkit.Rows("<nil>"))
	result = tk.MustQuery("select hex(unhex('1267'))")
	result.Check(testkit.Rows("1267"))
	result = tk.MustQuery("select hex(unhex(1267))")
	result.Check(testkit.Rows("1267"))
	tk.MustExec("drop table if exists t")
	tk.MustExec("create table t(a binary(8))")
	tk.MustExec(`insert into t values('test')`)
	result = tk.MustQuery("select hex(a) from t")
	result.Check(testkit.Rows("7465737400000000"))
	result = tk.MustQuery("select unhex(a) from t")
	result.Check(testkit.Rows("<nil>"))

	// select from_unixtime
	result = tk.MustQuery("select from_unixtime(1451606400)")
	unixTime := time.Unix(1451606400, 0).String()[:19]
	result.Check(testkit.Rows(unixTime))
	result = tk.MustQuery("select from_unixtime(1451606400.123456)")
	unixTime = time.Unix(1451606400, 123456000).String()[:26]
	result.Check(testkit.Rows(unixTime))
	result = tk.MustQuery("select from_unixtime(1451606400.1234567)")
	unixTime = time.Unix(1451606400, 123456700).Round(time.Microsecond).Format("2006-01-02 15:04:05.000000")[:26]
	result.Check(testkit.Rows(unixTime))
	result = tk.MustQuery("select from_unixtime(1451606400.999999)")
	unixTime = time.Unix(1451606400, 999999000).String()[:26]
	result.Check(testkit.Rows(unixTime))

	// test strcmp
	result = tk.MustQuery("select strcmp('abc', 'def')")
	result.Check(testkit.Rows("-1"))
	result = tk.MustQuery("select strcmp('abc', 'aba')")
	result.Check(testkit.Rows("1"))
	result = tk.MustQuery("select strcmp('abc', 'abc')")
	result.Check(testkit.Rows("0"))
	result = tk.MustQuery("select substr(null, 1, 2)")
	result.Check(testkit.Rows("<nil>"))
	result = tk.MustQuery("select substr('123', null, 2)")
	result.Check(testkit.Rows("<nil>"))
	result = tk.MustQuery("select substr('123', 1, null)")
	result.Check(testkit.Rows("<nil>"))

	// for case
	tk.MustExec("drop table if exists t")
	tk.MustExec("create table t (a varchar(255), b int)")
	tk.MustExec("insert t values ('str1', 1)")
	result = tk.MustQuery("select * from t where a = case b when 1 then 'str1' when 2 then 'str2' end")
	result.Check(testkit.Rows("str1 1"))
	result = tk.MustQuery("select * from t where a = case b when 1 then 'str2' when 2 then 'str3' end")
	result.Check(nil)
	tk.MustExec("insert t values ('str2', 2)")
	result = tk.MustQuery("select * from t where a = case b when 2 then 'str2' when 3 then 'str3' end")
	result.Check(testkit.Rows("str2 2"))
	tk.MustExec("insert t values ('str3', 3)")
	result = tk.MustQuery("select * from t where a = case b when 4 then 'str4' when 5 then 'str5' else 'str3' end")
	result.Check(testkit.Rows("str3 3"))
	result = tk.MustQuery("select * from t where a = case b when 4 then 'str4' when 5 then 'str5' else 'str6' end")
	result.Check(nil)
	result = tk.MustQuery("select * from t where a = case  when b then 'str3' when 1 then 'str1' else 'str2' end")
	result.Check(testkit.Rows("str3 3"))
	tk.MustExec("delete from t")
	tk.MustExec("insert t values ('str2', 0)")
	result = tk.MustQuery("select * from t where a = case  when b then 'str3' when 0 then 'str1' else 'str2' end")
	result.Check(testkit.Rows("str2 0"))
	tk.MustExec("insert t values ('str1', null)")
	result = tk.MustQuery("select * from t where a = case b when null then 'str3' when 10 then 'str1' else 'str2' end")
	result.Check(testkit.Rows("str2 0"))
	result = tk.MustQuery("select * from t where a = case null when b then 'str3' when 10 then 'str1' else 'str2' end")
	result.Check(testkit.Rows("str2 0"))
	result = tk.MustQuery("select cast(1234 as char(3))")
	result.Check(testkit.Rows("123"))
	result = tk.MustQuery("select cast(1234 as char(0))")
	result.Check(testkit.Rows(""))
	result = tk.MustQuery("show warnings")
	result.Check(testkit.Rows("Warning 1406 Data Too Long, field len 0, data len 4"))
	result = tk.MustQuery("select CAST( - 8 AS DECIMAL ) * + 52 + 87 < - 86")
	result.Check(testkit.Rows("1"))

	// for char
	result = tk.MustQuery("select char(97, 100, 256, 89)")
	result.Check(testkit.Rows("ad\x01\x00Y"))
	result = tk.MustQuery("select char(97, null, 100, 256, 89)")
	result.Check(testkit.Rows("ad\x01\x00Y"))
	result = tk.MustQuery("select char(97, null, 100, 256, 89 using utf8)")
	result.Check(testkit.Rows("ad\x01\x00Y"))
	result = tk.MustQuery("select char(97, null, 100, 256, 89 using ascii)")
	result.Check(testkit.Rows("ad\x01\x00Y"))
	charRecordSet, err := tk.Exec("select char(97, null, 100, 256, 89 using tidb)")
	c.Assert(err, IsNil)
	c.Assert(charRecordSet, NotNil)
	_, err = tidb.GetRows(charRecordSet)
	c.Assert(err.Error(), Equals, "unknown encoding: tidb")

	// issue 3884
	tk.MustExec("drop table if exists t")
	tk.MustExec("CREATE TABLE t (c1 date, c2 datetime, c3 timestamp, c4 time, c5 year);")
	tk.MustExec("INSERT INTO t values ('2000-01-01', '2000-01-01 12:12:12', '2000-01-01 12:12:12', '12:12:12', '2000');")
	tk.MustExec("INSERT INTO t values ('2000-02-01', '2000-02-01 12:12:12', '2000-02-01 12:12:12', '13:12:12', 2000);")
	tk.MustExec("INSERT INTO t values ('2000-03-01', '2000-03-01', '2000-03-01 12:12:12', '1 12:12:12', 2000);")
	tk.MustExec("INSERT INTO t SET c1 = '2000-04-01', c2 = '2000-04-01', c3 = '2000-04-01 12:12:12', c4 = '-1 13:12:12', c5 = 2000;")
	result = tk.MustQuery("SELECT c4 FROM t where c4 < '-13:12:12';")
	result.Check(testkit.Rows("-37:12:12"))

	// testCase is for like and regexp
	type testCase struct {
		pattern string
		val     string
		result  int
	}
	patternMatching := func(c *C, tk *testkit.TestKit, queryOp string, data []testCase) {
		tk.MustExec("drop table if exists t")
		tk.MustExec("create table t (a varchar(255), b int)")
		for i, d := range data {
			tk.MustExec(fmt.Sprintf("insert into t values('%s', %d)", d.val, i))
			result = tk.MustQuery(fmt.Sprintf("select * from t where a %s '%s'", queryOp, d.pattern))
			if d.result == 1 {
				rowStr := fmt.Sprintf("%s %d", d.val, i)
				result.Check(testkit.Rows(rowStr))
			} else {
				result.Check(nil)
			}
			tk.MustExec(fmt.Sprintf("delete from t where b = %d", i))
		}
	}
	// for like
	likeTests := []testCase{
		{"a", "a", 1},
		{"a", "b", 0},
		{"aA", "Aa", 1},
		{"aA%", "aAab", 1},
		{"aA_", "Aaab", 0},
		{"aA_", "Aab", 1},
		{"", "", 1},
		{"", "a", 0},
	}
	patternMatching(c, tk, "like", likeTests)
	// for regexp
	likeTests = []testCase{
		{"^$", "a", 0},
		{"a", "a", 1},
		{"a", "b", 0},
		{"aA", "aA", 1},
		{".", "a", 1},
		{"^.$", "ab", 0},
		{"..", "b", 0},
		{".ab", "aab", 1},
		{"ab.", "abcd", 1},
		{".*", "abcd", 1},
	}
	patternMatching(c, tk, "regexp", likeTests)

	// for found_rows
	tk.MustExec("drop table if exists t")
	tk.MustExec("create table t (a int)")
	tk.MustQuery("select * from t") // Test XSelectTableExec
	result = tk.MustQuery("select found_rows()")
	result.Check(testkit.Rows("0"))
	result = tk.MustQuery("select found_rows()")
	result.Check(testkit.Rows("1")) // Last query is found_rows(), it returns 1 row with value 0
	tk.MustExec("insert t values (1),(2),(2)")
	tk.MustQuery("select * from t")
	result = tk.MustQuery("select found_rows()")
	result.Check(testkit.Rows("3"))
	tk.MustQuery("select * from t where a = 0")
	result = tk.MustQuery("select found_rows()")
	result.Check(testkit.Rows("0"))
	tk.MustQuery("select * from t where a = 1")
	result = tk.MustQuery("select found_rows()")
	result.Check(testkit.Rows("1"))
	tk.MustQuery("select * from t where a like '2'") // Test SelectionExec
	result = tk.MustQuery("select found_rows()")
	result.Check(testkit.Rows("2"))
	tk.MustQuery("show tables like 't'")
	result = tk.MustQuery("select found_rows()")
	result.Check(testkit.Rows("1"))
	tk.MustQuery("select count(*) from t") // Test ProjectionExec
	result = tk.MustQuery("select found_rows()")
	result.Check(testkit.Rows("1"))
}

func (s *testIntegrationSuite) TestInfoBuiltin(c *C) {
	defer func() {
		s.cleanEnv(c)
		testleak.AfterTest(c)()
	}()
	tk := testkit.NewTestKit(c, s.store)
	tk.MustExec("use test")

	tk.MustExec("drop table if exists t")
	tk.MustExec("create table t (id int auto_increment, a int, PRIMARY KEY (id))")
	tk.MustExec("insert into t(a) values(1)")
	result := tk.MustQuery("select last_insert_id();")
	result.Check(testkit.Rows("1"))
	tk.MustExec("insert into t values(2, 1)")
	result = tk.MustQuery("select last_insert_id();")
	result.Check(testkit.Rows("1"))
	tk.MustExec("insert into t(a) values(1)")
	result = tk.MustQuery("select last_insert_id();")
	result.Check(testkit.Rows("3"))

	result = tk.MustQuery("select last_insert_id(5);")
	result.Check(testkit.Rows("5"))
	result = tk.MustQuery("select last_insert_id();")
	result.Check(testkit.Rows("5"))
}

func (s *testIntegrationSuite) TestControlBuiltin(c *C) {
	defer func() {
		s.cleanEnv(c)
		testleak.AfterTest(c)()
	}()
	tk := testkit.NewTestKit(c, s.store)
	tk.MustExec("use test")

	// for ifnull
	result := tk.MustQuery("select ifnull(1, 2)")
	result.Check(testkit.Rows("1"))
	result = tk.MustQuery("select ifnull(null, 2)")
	result.Check(testkit.Rows("2"))
	result = tk.MustQuery("select ifnull(1, null)")
	result.Check(testkit.Rows("1"))
	result = tk.MustQuery("select ifnull(null, null)")
	result.Check(testkit.Rows("<nil>"))

	tk.MustExec("drop table if exists t1")
	tk.MustExec("drop table if exists t2")
	tk.MustExec("create table t1(a decimal(20,4))")
	tk.MustExec("create table t2(a decimal(20,4))")
	tk.MustExec("insert into t1 select 1.2345")
	tk.MustExec("insert into t2 select 1.2345")

	result = tk.MustQuery(`select sum(ifnull(a, 0)) from (
	select ifnull(a, 0) as a from t1
	union all
	select ifnull(a, 0) as a from t2
	) t;`)
	result.Check(testkit.Rows("2.4690"))
}

func (s *testIntegrationSuite) TestArithmeticBuiltin(c *C) {
	defer func() {
		s.cleanEnv(c)
		testleak.AfterTest(c)()
	}()
	tk := testkit.NewTestKit(c, s.store)
	tk.MustExec("use test")

	// for plus
	tk.MustExec("DROP TABLE IF EXISTS t;")
	tk.MustExec("CREATE TABLE t(a DECIMAL(4, 2), b DECIMAL(5, 3));")
	tk.MustExec("INSERT INTO t(a, b) VALUES(1.09, 1.999), (-1.1, -0.1);")
	result := tk.MustQuery("SELECT a+b FROM t;")
	result.Check(testkit.Rows("3.089", "-1.200"))
	result = tk.MustQuery("SELECT b+12, b+0.01, b+0.00001, b+12.00001 FROM t;")
	result.Check(testkit.Rows("13.999 2.009 1.99901 13.99901", "11.900 -0.090 -0.09999 11.90001"))
	result = tk.MustQuery("SELECT 1+12, 21+0.01, 89+\"11\", 12+\"a\", 12+NULL, NULL+1, NULL+NULL;")
	result.Check(testkit.Rows("13 21.01 100 12 <nil> <nil> <nil>"))
	tk.MustExec("DROP TABLE IF EXISTS t;")
	tk.MustExec("CREATE TABLE t(a BIGINT UNSIGNED, b BIGINT UNSIGNED);")
	tk.MustExec("INSERT INTO t SELECT 1<<63, 1<<63;")
	rs, err := tk.Exec("SELECT a+b FROM t;")
	c.Assert(errors.ErrorStack(err), Equals, "")
	c.Assert(rs, NotNil)
	rows, err := tidb.GetRows(rs)
	c.Assert(rows, IsNil)
	c.Assert(err, NotNil)
	c.Assert(err.Error(), Equals, "[types:1690]BIGINT UNSIGNED value is out of range in '(test.t.a + test.t.b)'")

	// for minus
	tk.MustExec("DROP TABLE IF EXISTS t;")
	tk.MustExec("CREATE TABLE t(a DECIMAL(4, 2), b DECIMAL(5, 3));")
	tk.MustExec("INSERT INTO t(a, b) VALUES(1.09, 1.999), (-1.1, -0.1);")
	result = tk.MustQuery("SELECT a-b FROM t;")
	result.Check(testkit.Rows("-0.909", "-1.000"))
	result = tk.MustQuery("SELECT b-12, b-0.01, b-0.00001, b-12.00001 FROM t;")
	result.Check(testkit.Rows("-10.001 1.989 1.99899 -10.00101", "-12.100 -0.110 -0.10001 -12.10001"))
	result = tk.MustQuery("SELECT 1-12, 21-0.01, 89-\"11\", 12-\"a\", 12-NULL, NULL-1, NULL-NULL;")
	result.Check(testkit.Rows("-11 20.99 78 12 <nil> <nil> <nil>"))
	tk.MustExec("DROP TABLE IF EXISTS t;")
	tk.MustExec("CREATE TABLE t(a BIGINT UNSIGNED, b BIGINT UNSIGNED);")
	tk.MustExec("INSERT INTO t SELECT 1, 4;")
	rs, err = tk.Exec("SELECT a-b FROM t;")
	c.Assert(errors.ErrorStack(err), Equals, "")
	c.Assert(rs, NotNil)
	rows, err = tidb.GetRows(rs)
	c.Assert(rows, IsNil)
	c.Assert(err, NotNil)
	c.Assert(err.Error(), Equals, "[types:1690]BIGINT UNSIGNED value is out of range in '(test.t.a - test.t.b)'")
}

func (s *testIntegrationSuite) TestCompareBuiltin(c *C) {
	defer func() {
		s.cleanEnv(c)
		testleak.AfterTest(c)()
	}()
	tk := testkit.NewTestKit(c, s.store)
	tk.MustExec("use test")

	// compare as JSON
	tk.MustExec("drop table if exists t")
	tk.MustExec("CREATE TABLE t (pk int  NOT NULL PRIMARY KEY AUTO_INCREMENT, i INT, j JSON);")
	tk.MustExec(`INSERT INTO t(i, j) VALUES (0, NULL)`)
	tk.MustExec(`INSERT INTO t(i, j) VALUES (1, '{"a": 2}')`)
	tk.MustExec(`INSERT INTO t(i, j) VALUES (2, '[1,2]')`)
	tk.MustExec(`INSERT INTO t(i, j) VALUES (3, '{"a":"b", "c":"d","ab":"abc", "bc": ["x", "y"]}')`)
	tk.MustExec(`INSERT INTO t(i, j) VALUES (4, '["here", ["I", "am"], "!!!"]')`)
	tk.MustExec(`INSERT INTO t(i, j) VALUES (5, '"scalar string"')`)
	tk.MustExec(`INSERT INTO t(i, j) VALUES (6, 'true')`)
	tk.MustExec(`INSERT INTO t(i, j) VALUES (7, 'false')`)
	tk.MustExec(`INSERT INTO t(i, j) VALUES (8, 'null')`)
	tk.MustExec(`INSERT INTO t(i, j) VALUES (9, '-1')`)
	tk.MustExec(`INSERT INTO t(i, j) VALUES (10, CAST(CAST(1 AS UNSIGNED) AS JSON))`)
	tk.MustExec(`INSERT INTO t(i, j) VALUES (11, '32767')`)
	tk.MustExec(`INSERT INTO t(i, j) VALUES (12, '32768')`)
	tk.MustExec(`INSERT INTO t(i, j) VALUES (13, '-32768')`)
	tk.MustExec(`INSERT INTO t(i, j) VALUES (14, '-32769')`)
	tk.MustExec(`INSERT INTO t(i, j) VALUES (15, '2147483647')`)
	tk.MustExec(`INSERT INTO t(i, j) VALUES (16, '2147483648')`)
	tk.MustExec(`INSERT INTO t(i, j) VALUES (17, '-2147483648')`)
	tk.MustExec(`INSERT INTO t(i, j) VALUES (18, '-2147483649')`)
	tk.MustExec(`INSERT INTO t(i, j) VALUES (19, '18446744073709551615')`)
	tk.MustExec(`INSERT INTO t(i, j) VALUES (20, '18446744073709551616')`)
	tk.MustExec(`INSERT INTO t(i, j) VALUES (21, '3.14')`)
	tk.MustExec(`INSERT INTO t(i, j) VALUES (22, '{}')`)
	tk.MustExec(`INSERT INTO t(i, j) VALUES (23, '[]')`)
	tk.MustExec(`INSERT INTO t(i, j) VALUES (24, CAST(CAST('2015-01-15 23:24:25' AS DATETIME) AS JSON))`)
	tk.MustExec(`INSERT INTO t(i, j) VALUES (25, CAST(CAST('23:24:25' AS TIME) AS JSON))`)
	tk.MustExec(`INSERT INTO t(i, j) VALUES (26, CAST(CAST('2015-01-15' AS DATE) AS JSON))`)
	tk.MustExec(`INSERT INTO t(i, j) VALUES (27, CAST(TIMESTAMP('2015-01-15 23:24:25') AS JSON))`)
	tk.MustExec(`INSERT INTO t(i, j) VALUES (28, CAST('[]' AS CHAR CHARACTER SET 'ascii'))`)

	result := tk.MustQuery(`SELECT i,
		(j = '"scalar string"') AS c1,
		(j = 'scalar string') AS c2,
		(j = CAST('"scalar string"' AS JSON)) AS c3,
		(j = CAST(CAST(j AS CHAR CHARACTER SET 'utf8mb4') AS JSON)) AS c4,
		(j = CAST(NULL AS JSON)) AS c5,
		(j = NULL) AS c6,
		(j <=> NULL) AS c7,
		(j <=> CAST(NULL AS JSON)) AS c8,
		(j IN (-1, 2, 32768, 3.14)) AS c9,
		(j IN (CAST('[1, 2]' AS JSON), CAST('{}' AS JSON), CAST(3.14 AS JSON))) AS c10,
		(j = (SELECT j FROM t WHERE j = CAST('null' AS JSON))) AS c11,
		(j = (SELECT j FROM t WHERE j IS NULL)) AS c12,
		(j = (SELECT j FROM t WHERE 1<>1)) AS c13,
		(j = DATE('2015-01-15')) AS c14,
		(j = TIME('23:24:25')) AS c15,
		(j = TIMESTAMP('2015-01-15 23:24:25')) AS c16,
		(j = CURRENT_TIMESTAMP) AS c17,
		(JSON_EXTRACT(j, '$.a') = 2) AS c18
		FROM t
		ORDER BY i;`)
	result.Check(testkit.Rows("0 <nil> <nil> <nil> <nil> <nil> <nil> 1 1 <nil> <nil> <nil> <nil> <nil> <nil> <nil> <nil> <nil> <nil>",
		"1 0 0 0 1 <nil> <nil> 0 0 0 0 0 <nil> <nil> 0 0 0 0 1",
		"2 0 0 0 1 <nil> <nil> 0 0 0 1 0 <nil> <nil> 0 0 0 0 <nil>",
		"3 0 0 0 1 <nil> <nil> 0 0 0 0 0 <nil> <nil> 0 0 0 0 0",
		"4 0 0 0 1 <nil> <nil> 0 0 0 0 0 <nil> <nil> 0 0 0 0 <nil>",
		"5 0 1 1 1 <nil> <nil> 0 0 0 0 0 <nil> <nil> 0 0 0 0 <nil>",
		"6 0 0 0 1 <nil> <nil> 0 0 0 0 0 <nil> <nil> 0 0 0 0 <nil>",
		"7 0 0 0 1 <nil> <nil> 0 0 1 0 0 <nil> <nil> 0 0 0 0 <nil>",
		"8 0 0 0 1 <nil> <nil> 0 0 0 0 1 <nil> <nil> 0 0 0 0 <nil>",
		"9 0 0 0 1 <nil> <nil> 0 0 1 0 0 <nil> <nil> 0 0 0 0 <nil>",
		"10 0 0 0 1 <nil> <nil> 0 0 0 0 0 <nil> <nil> 0 0 0 0 <nil>",
		"11 0 0 0 1 <nil> <nil> 0 0 0 0 0 <nil> <nil> 0 0 0 0 <nil>",
		"12 0 0 0 1 <nil> <nil> 0 0 1 0 0 <nil> <nil> 0 0 0 0 <nil>",
		"13 0 0 0 1 <nil> <nil> 0 0 0 0 0 <nil> <nil> 0 0 0 0 <nil>",
		"14 0 0 0 1 <nil> <nil> 0 0 0 0 0 <nil> <nil> 0 0 0 0 <nil>",
		"15 0 0 0 1 <nil> <nil> 0 0 0 0 0 <nil> <nil> 0 0 0 0 <nil>",
		"16 0 0 0 1 <nil> <nil> 0 0 0 0 0 <nil> <nil> 0 0 0 0 <nil>",
		"17 0 0 0 1 <nil> <nil> 0 0 0 0 0 <nil> <nil> 0 0 0 0 <nil>",
		"18 0 0 0 1 <nil> <nil> 0 0 0 0 0 <nil> <nil> 0 0 0 0 <nil>",
		"19 0 0 0 1 <nil> <nil> 0 0 0 0 0 <nil> <nil> 0 0 0 0 <nil>",
		"20 0 0 0 1 <nil> <nil> 0 0 0 0 0 <nil> <nil> 0 0 0 0 <nil>",
		"21 0 0 0 1 <nil> <nil> 0 0 1 1 0 <nil> <nil> 0 0 0 0 <nil>",
		"22 0 0 0 1 <nil> <nil> 0 0 0 1 0 <nil> <nil> 0 0 0 0 <nil>",
		"23 0 0 0 1 <nil> <nil> 0 0 0 0 0 <nil> <nil> 0 0 0 0 <nil>",
		"24 0 0 0 1 <nil> <nil> 0 0 0 0 0 <nil> <nil> 0 0 1 0 <nil>",
		"25 0 0 0 1 <nil> <nil> 0 0 0 0 0 <nil> <nil> 0 1 0 0 <nil>",
		"26 0 0 0 1 <nil> <nil> 0 0 0 0 0 <nil> <nil> 1 0 0 0 <nil>",
		"27 0 0 0 1 <nil> <nil> 0 0 0 0 0 <nil> <nil> 0 0 1 0 <nil>",
		"28 0 0 0 1 <nil> <nil> 0 0 0 0 0 <nil> <nil> 0 0 0 0 <nil>"))
}<|MERGE_RESOLUTION|>--- conflicted
+++ resolved
@@ -871,8 +871,6 @@
 	tk.MustExec("insert into t value(12.3, 1.23, '2017-01-01 12:12:12', '12:12:12', 123)")
 	result = tk.MustQuery("select cast(a as json), cast(b as json), cast(c as json), cast(d as json), cast(e as json) from t")
 	result.Check(testkit.Rows(`12.3 1.23 "2017-01-01 12:12:12.000000" "12:12:12.000000" 123`))
-<<<<<<< HEAD
-=======
 
 	// for ISNULL
 	tk.MustExec("drop table if exists t")
@@ -880,7 +878,6 @@
 	tk.MustExec("insert t values (1, 0, null, null, null, null, null)")
 	result = tk.MustQuery("select ISNULL(a), ISNULL(b), ISNULL(c), ISNULL(d), ISNULL(e), ISNULL(f), ISNULL(g) from t")
 	result.Check(testkit.Rows("0 0 1 1 1 1 1"))
->>>>>>> b0d488fa
 
 	// fix issue #3942
 	result = tk.MustQuery("select cast('-24 100:00:00' as time);")
