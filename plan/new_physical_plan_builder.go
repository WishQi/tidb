--- conflicted
+++ resolved
@@ -703,13 +703,8 @@
 	}
 	if !isCoveringIndex(is.Columns, is.Index.Columns, is.Table.PKIsHandle) {
 		// On this way, it's double read case.
-<<<<<<< HEAD
 		cop.tablePlan = PhysicalTableScan{Columns: p.Columns, Table: is.Table, GenValues: p.GenValues}.init(p.allocator, p.ctx)
-		cop.tablePlan.SetSchema(p.schema)
-=======
-		cop.tablePlan = PhysicalTableScan{Columns: p.Columns, Table: is.Table}.init(p.allocator, p.ctx)
 		cop.tablePlan.SetSchema(is.dataSourceSchema)
->>>>>>> 6e0ff812
 		// If it's parent requires single read task, return max cost.
 		if prop.taskTp == copSingleReadTaskType {
 			return &copTask{cst: math.MaxFloat64}, nil
@@ -835,19 +830,12 @@
 		return &copTask{cst: math.MaxFloat64}, nil
 	}
 	ts := PhysicalTableScan{
-<<<<<<< HEAD
-		Table:       p.tableInfo,
-		Columns:     p.Columns,
-		TableAsName: p.TableAsName,
-		DBName:      p.DBName,
-		GenValues:   p.GenValues,
-=======
 		Table:               p.tableInfo,
 		Columns:             p.Columns,
 		TableAsName:         p.TableAsName,
 		DBName:              p.DBName,
 		physicalTableSource: physicalTableSource{NeedColHandle: p.NeedColHandle || p.unionScanSchema != nil},
->>>>>>> 6e0ff812
+		GenValues:           p.GenValues,
 	}.init(p.allocator, p.ctx)
 	ts.SetSchema(p.schema)
 	sc := p.ctx.GetSessionVars().StmtCtx
