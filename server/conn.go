// Copyright 2013 The Go-MySQL-Driver Authors. All rights reserved.
//
// This Source Code Form is subject to the terms of the Mozilla Public
// License, v. 2.0. If a copy of the MPL was not distributed with this file,
// You can obtain one at http://mozilla.org/MPL/2.0/.

// The MIT License (MIT)
//
// Copyright (c) 2014 wandoulabs
// Copyright (c) 2014 siddontang
//
// Permission is hereby granted, free of charge, to any person obtaining a copy of
// this software and associated documentation files (the "Software"), to deal in
// the Software without restriction, including without limitation the rights to
// use, copy, modify, merge, publish, distribute, sublicense, and/or sell copies of
// the Software, and to permit persons to whom the Software is furnished to do so,
// subject to the following conditions:
//
// The above copyright notice and this permission notice shall be included in all
// copies or substantial portions of the Software.

// Copyright 2015 PingCAP, Inc.
//
// Licensed under the Apache License, Version 2.0 (the "License");
// you may not use this file except in compliance with the License.
// You may obtain a copy of the License at
//
//     http://www.apache.org/licenses/LICENSE-2.0
//
// Unless required by applicable law or agreed to in writing, software
// distributed under the License is distributed on an "AS IS" BASIS,
// See the License for the specific language governing permissions and
// limitations under the License.

package server

import (
	"bytes"
	"crypto/tls"
	"encoding/binary"
	"fmt"
	"io"
	"net"
	"runtime"
	"strconv"
	"strings"
	"time"

	"github.com/juju/errors"
	"github.com/ngaut/log"
	"github.com/pingcap/tidb/executor"
	"github.com/pingcap/tidb/kv"
	"github.com/pingcap/tidb/mysql"
	"github.com/pingcap/tidb/terror"
	"github.com/pingcap/tidb/util/arena"
	"github.com/pingcap/tidb/util/auth"
	"github.com/pingcap/tidb/util/hack"
)

// clientConn represents a connection between server and client, it maintains connection specific state,
// handles client query.
type clientConn struct {
	pkt          *packetIO         // a helper to read and write data in packet format.
	conn         net.Conn          // net.Conn if not SSL or a TLS wrapped net.Conn.
	tlsConn      *tls.Conn         // nil if not TLS connection.
	server       *Server           // a reference of server instance.
	capability   uint32            // client capability affects the way server handles client request.
	connectionID uint32            // atomically allocated by a global variable, unique in process scope.
	collation    uint8             // collation used by client, may be different from the collation used by database.
	user         string            // user of the client.
	dbname       string            // default database name.
	salt         []byte            // random bytes used for authentication.
	alloc        arena.Allocator   // an memory allocator for reducing memory allocation.
	lastCmd      string            // latest sql query string, currently used for logging error.
	ctx          QueryCtx          // an interface to execute sql statements.
	attrs        map[string]string // attributes parsed from client handshake response, not used for now.
	killed       bool
}

func (cc *clientConn) String() string {
	collationStr := mysql.Collations[cc.collation]
	return fmt.Sprintf("id:%d, addr:%s status:%d, collation:%s, user:%s",
		cc.connectionID, cc.conn.RemoteAddr(), cc.ctx.Status(), collationStr, cc.user,
	)
}

// handshake works like TCP handshake, but in a higher level, it first writes initial packet to client,
// during handshake, client and server negotiate compatible features and do authentication.
// After handshake, client can send sql query to server.
func (cc *clientConn) handshake() error {
	if err := cc.writeInitialHandshake(); err != nil {
		return errors.Trace(err)
	}
	if err := cc.readOptionalSSLRequestAndHandshakeResponse(); err != nil {
		cc.writeError(err)
		return errors.Trace(err)
	}
	data := cc.alloc.AllocWithLen(4, 32)
	data = append(data, mysql.OKHeader)
	data = append(data, 0, 0)
	if cc.capability&mysql.ClientProtocol41 > 0 {
		data = append(data, dumpUint16(mysql.ServerStatusAutocommit)...)
		data = append(data, 0, 0)
	}

	err := cc.writePacket(data)
	cc.pkt.sequence = 0
	if err != nil {
		return errors.Trace(err)
	}

	return errors.Trace(cc.flush())
}

func (cc *clientConn) Close() error {
	cc.server.rwlock.Lock()
	delete(cc.server.clients, cc.connectionID)
	connections := len(cc.server.clients)
	cc.server.rwlock.Unlock()
	connGauge.Set(float64(connections))
	cc.conn.Close()
	if cc.ctx != nil {
		return cc.ctx.Close()
	}
	return nil
}

// writeInitialHandshake sends server version, connection ID, server capability, collation, server status
// and auth salt to the client.
func (cc *clientConn) writeInitialHandshake() error {
	data := make([]byte, 4, 128)

	// min version 10
	data = append(data, 10)
	// server version[00]
	data = append(data, mysql.ServerVersion...)
	data = append(data, 0)
	// connection id
	data = append(data, byte(cc.connectionID), byte(cc.connectionID>>8), byte(cc.connectionID>>16), byte(cc.connectionID>>24))
	// auth-plugin-data-part-1
	data = append(data, cc.salt[0:8]...)
	// filler [00]
	data = append(data, 0)
	// capability flag lower 2 bytes, using default capability here
	data = append(data, byte(cc.server.capability), byte(cc.server.capability>>8))
	// charset, utf-8 default
	data = append(data, uint8(mysql.DefaultCollationID))
	// status
	data = append(data, dumpUint16(mysql.ServerStatusAutocommit)...)
	// below 13 byte may not be used
	// capability flag upper 2 bytes, using default capability here
	data = append(data, byte(cc.server.capability>>16), byte(cc.server.capability>>24))
	// length of auth-plugin-data
	data = append(data, byte(len(cc.salt)+1))
	// reserved 10 [00]
	data = append(data, 0, 0, 0, 0, 0, 0, 0, 0, 0, 0)
	// auth-plugin-data-part-2
	data = append(data, cc.salt[8:]...)
	data = append(data, 0)
	err := cc.writePacket(data)
	if err != nil {
		return errors.Trace(err)
	}
	return errors.Trace(cc.flush())
}

func (cc *clientConn) readPacket() ([]byte, error) {
	return cc.pkt.readPacket()
}

func (cc *clientConn) writePacket(data []byte) error {
	return cc.pkt.writePacket(data)
}

type handshakeResponse41 struct {
	Capability uint32
	Collation  uint8
	User       string
	DBName     string
	Auth       []byte
	Attrs      map[string]string
}

// parseHandshakeResponseHeader parses the common header of SSLRequest and HandshakeResponse41.
func parseHandshakeResponseHeader(packet *handshakeResponse41, data []byte) (parsedBytes int, err error) {
	// Ensure there are enough data to read:
	// http://dev.mysql.com/doc/internals/en/connection-phase-packets.html#packet-Protocol::SSLRequest
	if len(data) < 4+4+1+23 {
		log.Errorf("Got malformed handshake response, packet data: %v", data)
		return 0, mysql.ErrMalformPacket
	}

	offset := 0
	// capability
	capability := binary.LittleEndian.Uint32(data[:4])
	packet.Capability = capability
	offset += 4
	// skip max packet size
	offset += 4
	// charset, skip, if you want to use another charset, use set names
	packet.Collation = data[offset]
	offset++
	// skip reserved 23[00]
	offset += 23

	return offset, nil
}

// Parse the HandshakeResponse (except the common header part).
func parseHandshakeResponseBody(packet *handshakeResponse41, data []byte, offset int) (err error) {
	defer func() {
		// Check malformat packet cause out of range is disgusting, but don't panic!
		if r := recover(); r != nil {
			log.Errorf("handshake panic, packet data: %v", data)
			err = mysql.ErrMalformPacket
		}
	}()

	// user name
	packet.User = string(data[offset : offset+bytes.IndexByte(data[offset:], 0)])
	offset += len(packet.User) + 1

	if packet.Capability&mysql.ClientPluginAuthLenencClientData > 0 {
		// MySQL client sets the wrong capability, it will set this bit even server doesn't
		// support ClientPluginAuthLenencClientData.
		// https://github.com/mysql/mysql-server/blob/5.7/sql-common/client.c#L3478
		num, null, off := parseLengthEncodedInt(data[offset:])
		offset += off
		if !null {
			packet.Auth = data[offset : offset+int(num)]
			offset += int(num)
		}
	} else if packet.Capability&mysql.ClientSecureConnection > 0 {
		// auth length and auth
		authLen := int(data[offset])
		offset++
		packet.Auth = data[offset : offset+authLen]
		offset += authLen
	} else {
		packet.Auth = data[offset : offset+bytes.IndexByte(data[offset:], 0)]
		offset += len(packet.Auth) + 1
	}

	if packet.Capability&mysql.ClientConnectWithDB > 0 {
		if len(data[offset:]) > 0 {
			idx := bytes.IndexByte(data[offset:], 0)
			packet.DBName = string(data[offset : offset+idx])
			offset = offset + idx + 1
		}
	}

	if packet.Capability&mysql.ClientPluginAuth > 0 {
		// TODO: Support mysql.ClientPluginAuth, skip it now
		idx := bytes.IndexByte(data[offset:], 0)
		offset = offset + idx + 1
	}

	if packet.Capability&mysql.ClientConnectAtts > 0 {
		if len(data[offset:]) == 0 {
			// Defend some ill-formated packet, connection attribute is not important and can be ignored.
			return nil
		}
		if num, null, off := parseLengthEncodedInt(data[offset:]); !null {
			offset += off
			kv := data[offset : offset+int(num)]
			attrs, err := parseAttrs(kv)
			if err != nil {
				log.Warn("parse attrs error:", errors.ErrorStack(err))
				return nil
			}
			packet.Attrs = attrs
			offset += int(num)
		}
	}

	return nil
}

func parseAttrs(data []byte) (map[string]string, error) {
	attrs := make(map[string]string)
	pos := 0
	for pos < len(data) {
		key, _, off, err := parseLengthEncodedBytes(data[pos:])
		if err != nil {
			return attrs, errors.Trace(err)
		}
		pos += off
		value, _, off, err := parseLengthEncodedBytes(data[pos:])
		if err != nil {
			return attrs, errors.Trace(err)
		}
		pos += off

		attrs[string(key)] = string(value)
	}
	return attrs, nil
}

func (cc *clientConn) readOptionalSSLRequestAndHandshakeResponse() error {
	// Read a packet. It may be a SSLRequest or HandshakeResponse.
	data, err := cc.readPacket()
	if err != nil {
		return errors.Trace(err)
	}

	var resp handshakeResponse41

	pos, err := parseHandshakeResponseHeader(&resp, data)
	if err != nil {
		return errors.Trace(err)
	}

	// The packet is a SSLRequest, let's switch to TLS.
	if (resp.Capability&mysql.ClientSSL > 0) && cc.server.cfg.SSLEnabled {
		if err = cc.UpgradeToTLS(cc.server.tlsConfig); err != nil {
			return errors.Trace(err)
		}
		// Read the following HandshakeResponse packet.
		data, err = cc.readPacket()
		if err != nil {
			return errors.Trace(err)
		}
		pos, err = parseHandshakeResponseHeader(&resp, data)
		if err != nil {
			return errors.Trace(err)
		}
	}

	// Read the remaining part of the packet.
	if err = parseHandshakeResponseBody(&resp, data, pos); err != nil {
		return errors.Trace(err)
	}

	cc.capability = resp.Capability & cc.server.capability
	cc.user = resp.User
	cc.dbname = resp.DBName
	cc.collation = resp.Collation
	cc.attrs = resp.Attrs

	// Open session and do auth.
	var tlsStatePtr *tls.ConnectionState
	if cc.tlsConn != nil {
		tlsState := cc.tlsConn.ConnectionState()
		tlsStatePtr = &tlsState
	}
	cc.ctx, err = cc.server.driver.OpenCtx(uint64(cc.connectionID), cc.capability, uint8(cc.collation), cc.dbname, tlsStatePtr)
	if err != nil {
		return errors.Trace(err)
	}
	if !cc.server.skipAuth() {
		// Do Auth.
		addr := cc.conn.RemoteAddr().String()
		host, _, err1 := net.SplitHostPort(addr)
		if err1 != nil {
			return errors.Trace(errAccessDenied.GenByArgs(cc.user, addr, "YES"))
		}
<<<<<<< HEAD
		user := fmt.Sprintf("%s@%s", cc.user, host)
		if !cc.ctx.Auth(user, resp.Auth, cc.salt) {
=======
		if !cc.ctx.Auth(&auth.UserIdentity{Username: cc.user, Hostname: host}, p.Auth, cc.salt) {
>>>>>>> f91d9dd1
			return errors.Trace(errAccessDenied.GenByArgs(cc.user, host, "YES"))
		}
	}
	if cc.dbname != "" {
		err = cc.useDB(cc.dbname)
		if err != nil {
			return errors.Trace(err)
		}
	}
	cc.ctx.SetSessionManager(cc.server)
	return nil
}

// Run reads client query and writes query result to client in for loop, if there is a panic during query handling,
// it will be recovered and log the panic error.
// This function returns and the connection is closed if there is an IO error or there is a panic.
func (cc *clientConn) Run() {
	const size = 4096
	defer func() {
		r := recover()
		if r != nil {
			buf := make([]byte, size)
			stackSize := runtime.Stack(buf, false)
			buf = buf[:stackSize]
			log.Errorf("lastCmd %s, %v, %s", cc.lastCmd, r, buf)
		}
		cc.Close()
	}()

	for !cc.killed {
		cc.alloc.Reset()
		data, err := cc.readPacket()
		if err != nil || cc.killed {
			if terror.ErrorNotEqual(err, io.EOF) {
				log.Errorf("[%d] read packet error, close this connection %s",
					cc.connectionID, errors.ErrorStack(err))
			}
			if cc.killed {
				log.Warnf("[%d] session is killed.", cc.connectionID)
			}
			return
		}

		startTime := time.Now()
		if err = cc.dispatch(data); err != nil {
			if terror.ErrorEqual(err, io.EOF) {
				cc.addMetrics(data[0], startTime, nil)
				return
			} else if terror.ErrorEqual(err, terror.ErrResultUndetermined) {
				log.Errorf("[%d] result undetermined error, close this connection %s",
					cc.connectionID, errors.ErrorStack(err))
				return
			} else if terror.ErrorEqual(err, terror.ErrCritical) {
				log.Errorf("[%d] critical error, stop the server listener %s",
					cc.connectionID, errors.ErrorStack(err))
				criticalErrorCounter.Add(1)
				select {
				case cc.server.stopListenerCh <- struct{}{}:
				default:
				}
				return
			}
			log.Warnf("[%d] dispatch error:\n%s\n%s\n%s",
				cc.connectionID, cc, queryStrForLog(string(data[1:])), errStrForLog(err))
			cc.writeError(err)
		}
		cc.addMetrics(data[0], startTime, err)
		cc.pkt.sequence = 0
	}
}

func queryStrForLog(query string) string {
	const size = 4096
	if len(query) > size {
		return query[:size] + fmt.Sprintf("(len: %d)", len(query))
	}
	return query
}

func errStrForLog(err error) string {
	if kv.ErrKeyExists.Equal(err) {
		// Do not log stack for duplicated entry error.
		return err.Error()
	}
	return errors.ErrorStack(err)
}

func (cc *clientConn) addMetrics(cmd byte, startTime time.Time, err error) {
	var label string
	switch cmd {
	case mysql.ComSleep:
		label = "Sleep"
	case mysql.ComQuit:
		label = "Quit"
	case mysql.ComQuery:
		label = "Query"
	case mysql.ComPing:
		label = "Ping"
	case mysql.ComInitDB:
		label = "InitDB"
	case mysql.ComFieldList:
		label = "FieldList"
	case mysql.ComStmtPrepare:
		label = "StmtPrepare"
	case mysql.ComStmtExecute:
		label = "StmtExecute"
	case mysql.ComStmtClose:
		label = "StmtClose"
	case mysql.ComStmtSendLongData:
		label = "StmtSendLongData"
	case mysql.ComStmtReset:
		label = "StmtReset"
	case mysql.ComSetOption:
		label = "SetOption"
	default:
		label = strconv.Itoa(int(cmd))
	}
	if err != nil {
		queryCounter.WithLabelValues(label, "Error").Inc()
	} else {
		queryCounter.WithLabelValues(label, "OK").Inc()
	}
	queryHistogram.Observe(time.Since(startTime).Seconds())
}

// dispatch handles client request based on command which is the first byte of the data.
// It also gets a token from server which is used to limit the concurrently handling clients.
// The most frequently used command is ComQuery.
func (cc *clientConn) dispatch(data []byte) error {
	cmd := data[0]
	data = data[1:]
	cc.lastCmd = hack.String(data)
	token := cc.server.getToken()
	defer func() {
		cc.server.releaseToken(token)
	}()

	switch cmd {
	case mysql.ComSleep:
		// TODO: According to mysql document, this command is supposed to be used only internally.
		// So it's just a temp fix, not sure if it's done right.
		// Investigate this command and write test case later.
		return nil
	case mysql.ComQuit:
		return io.EOF
	case mysql.ComQuery: // Most frequently used command.
		// For issue 1989
		// Input payload may end with byte '\0', we didn't find related mysql document about it, but mysql
		// implementation accept that case. So trim the last '\0' here as if the payload an EOF string.
		// See http://dev.mysql.com/doc/internals/en/com-query.html
		if len(data) > 0 && data[len(data)-1] == 0 {
			data = data[:len(data)-1]
		}
		return cc.handleQuery(hack.String(data))
	case mysql.ComPing:
		return cc.writeOK()
	case mysql.ComInitDB:
		if err := cc.useDB(hack.String(data)); err != nil {
			return errors.Trace(err)
		}
		return cc.writeOK()
	case mysql.ComFieldList:
		return cc.handleFieldList(hack.String(data))
	case mysql.ComStmtPrepare:
		return cc.handleStmtPrepare(hack.String(data))
	case mysql.ComStmtExecute:
		return cc.handleStmtExecute(data)
	case mysql.ComStmtClose:
		return cc.handleStmtClose(data)
	case mysql.ComStmtSendLongData:
		return cc.handleStmtSendLongData(data)
	case mysql.ComStmtReset:
		return cc.handleStmtReset(data)
	case mysql.ComSetOption:
		return cc.handleSetOption(data)
	default:
		return mysql.NewErrf(mysql.ErrUnknown, "command %d not supported now", cmd)
	}
}

func (cc *clientConn) useDB(db string) (err error) {
	// if input is "use `SELECT`", mysql client just send "SELECT"
	// so we add `` around db.
	_, err = cc.ctx.Execute("use `" + db + "`")
	if err != nil {
		return errors.Trace(err)
	}
	cc.dbname = db
	return
}

func (cc *clientConn) flush() error {
	return cc.pkt.flush()
}

func (cc *clientConn) writeOK() error {
	data := cc.alloc.AllocWithLen(4, 32)
	data = append(data, mysql.OKHeader)
	data = append(data, dumpLengthEncodedInt(uint64(cc.ctx.AffectedRows()))...)
	data = append(data, dumpLengthEncodedInt(uint64(cc.ctx.LastInsertID()))...)
	if cc.capability&mysql.ClientProtocol41 > 0 {
		data = append(data, dumpUint16(cc.ctx.Status())...)
		data = append(data, dumpUint16(cc.ctx.WarningCount())...)
	}

	err := cc.writePacket(data)
	if err != nil {
		return errors.Trace(err)
	}

	return errors.Trace(cc.flush())
}

func (cc *clientConn) writeError(e error) error {
	var (
		m  *mysql.SQLError
		te *terror.Error
		ok bool
	)
	originErr := errors.Cause(e)
	if te, ok = originErr.(*terror.Error); ok {
		m = te.ToSQLError()
	} else {
		m = mysql.NewErrf(mysql.ErrUnknown, "%s", e.Error())
	}

	data := cc.alloc.AllocWithLen(4, 16+len(m.Message))
	data = append(data, mysql.ErrHeader)
	data = append(data, byte(m.Code), byte(m.Code>>8))
	if cc.capability&mysql.ClientProtocol41 > 0 {
		data = append(data, '#')
		data = append(data, m.State...)
	}

	data = append(data, m.Message...)

	err := cc.writePacket(data)
	if err != nil {
		return errors.Trace(err)
	}
	return errors.Trace(cc.flush())
}

// writeEOF writes an EOF packet.
// Note this function won't flush the stream because maybe there are more
// packets following it, the "more" argument would indicates that case.
// If "more" is true, a mysql.ServerMoreResultsExists bit would be set
// in the packet.
func (cc *clientConn) writeEOF(more bool) error {
	data := cc.alloc.AllocWithLen(4, 9)

	data = append(data, mysql.EOFHeader)
	if cc.capability&mysql.ClientProtocol41 > 0 {
		data = append(data, dumpUint16(cc.ctx.WarningCount())...)
		status := cc.ctx.Status()
		if more {
			status |= mysql.ServerMoreResultsExists
		}
		data = append(data, dumpUint16(cc.ctx.Status())...)
	}

	err := cc.writePacket(data)
	return errors.Trace(err)
}

func (cc *clientConn) writeReq(filePath string) error {
	data := cc.alloc.AllocWithLen(4, 5+len(filePath))
	data = append(data, mysql.LocalInFileHeader)
	data = append(data, filePath...)

	err := cc.writePacket(data)
	if err != nil {
		return errors.Trace(err)
	}

	return errors.Trace(cc.flush())
}

var defaultLoadDataBatchCnt = 20000

func insertDataWithCommit(prevData, curData []byte, loadDataInfo *executor.LoadDataInfo) ([]byte, error) {
	var err error
	var reachLimit bool
	for {
		prevData, reachLimit, err = loadDataInfo.InsertData(prevData, curData)
		if err != nil {
			return nil, errors.Trace(err)
		}
		if !reachLimit {
			break
		}
		// Make sure that there are no retries when committing.
		if err = loadDataInfo.Ctx.RefreshTxnCtx(); err != nil {
			return nil, errors.Trace(err)
		}
		curData = prevData
		prevData = nil
	}
	return prevData, nil
}

// handleLoadData does the additional work after processing the 'load data' query.
// It sends client a file path, then reads the file content from client, inserts data into database.
func (cc *clientConn) handleLoadData(loadDataInfo *executor.LoadDataInfo) error {
	// If the server handles the load data request, the client has to set the ClientLocalFiles capability.
	if cc.capability&mysql.ClientLocalFiles == 0 {
		return errNotAllowedCommand
	}
	if loadDataInfo == nil {
		return errors.New("load data info is empty")
	}

	err := cc.writeReq(loadDataInfo.Path)
	if err != nil {
		return errors.Trace(err)
	}

	var shouldBreak bool
	var prevData, curData []byte
	// TODO: Make the loadDataRowCnt settable.
	loadDataInfo.SetBatchCount(int64(defaultLoadDataBatchCnt))
	err = loadDataInfo.Ctx.NewTxn()
	if err != nil {
		return errors.Trace(err)
	}
	for {
		curData, err = cc.readPacket()
		if err != nil {
			if terror.ErrorNotEqual(err, io.EOF) {
				log.Error(errors.ErrorStack(err))
				break
			}
		}
		if len(curData) == 0 {
			shouldBreak = true
			if len(prevData) == 0 {
				break
			}
		}
		prevData, err = insertDataWithCommit(prevData, curData, loadDataInfo)
		if err != nil {
			break
		}
		if shouldBreak {
			break
		}
	}

	txn := loadDataInfo.Ctx.Txn()
	if err != nil {
		if txn != nil && txn.Valid() {
			if err1 := txn.Rollback(); err1 != nil {
				log.Errorf("load data rollback failed: %v", err1)
			}
		}
		return errors.Trace(err)
	}
	return errors.Trace(txn.Commit())
}

// handleQuery executes the sql query string and writes result set or result ok to the client.
// As the execution time of this function represents the performance of TiDB, we do time log and metrics here.
// There is a special query `load data` that does not return result, which is handled differently.
func (cc *clientConn) handleQuery(sql string) (err error) {
	rs, err := cc.ctx.Execute(sql)
	if err != nil {
		executeErrorCounter.WithLabelValues(executeErrorToLabel(err)).Inc()
		return errors.Trace(err)
	}
	if rs != nil {
		if len(rs) == 1 {
			err = cc.writeResultset(rs[0], false, false)
		} else {
			err = cc.writeMultiResultset(rs, false)
		}
	} else {
		loadDataInfo := cc.ctx.Value(executor.LoadDataVarKey)
		if loadDataInfo != nil {
			defer cc.ctx.SetValue(executor.LoadDataVarKey, nil)
			if err = cc.handleLoadData(loadDataInfo.(*executor.LoadDataInfo)); err != nil {
				return errors.Trace(err)
			}
		}
		err = cc.writeOK()
	}
	return errors.Trace(err)
}

// handleFieldList returns the field list for a table.
// The sql string is composed of a table name and a terminating character \x00.
func (cc *clientConn) handleFieldList(sql string) (err error) {
	parts := strings.Split(sql, "\x00")
	columns, err := cc.ctx.FieldList(parts[0])
	if err != nil {
		return errors.Trace(err)
	}
	data := make([]byte, 4, 1024)
	for _, v := range columns {
		data = data[0:4]
		data = append(data, v.Dump(cc.alloc)...)
		if err := cc.writePacket(data); err != nil {
			return errors.Trace(err)
		}
	}
	if err := cc.writeEOF(false); err != nil {
		return errors.Trace(err)
	}
	return errors.Trace(cc.flush())
}

// writeResultset writes a resultset.
// If binary is true, the data would be encoded in BINARY format.
// If more is true, a flag bit would be set to indicate there are more
// resultsets, it's used to support the MULTI_RESULTS capability in mysql protocol.
func (cc *clientConn) writeResultset(rs ResultSet, binary bool, more bool) error {
	defer rs.Close()
	// We need to call Next before we get columns.
	// Otherwise, we will get incorrect columns info.
	row, err := rs.Next()
	if err != nil {
		return errors.Trace(err)
	}

	columns, err := rs.Columns()
	if err != nil {
		return errors.Trace(err)
	}

	columnLen := dumpLengthEncodedInt(uint64(len(columns)))
	data := cc.alloc.AllocWithLen(4, 1024)
	data = append(data, columnLen...)
	if err = cc.writePacket(data); err != nil {
		return errors.Trace(err)
	}

	for _, v := range columns {
		data = data[0:4]
		data = append(data, v.Dump(cc.alloc)...)
		if err = cc.writePacket(data); err != nil {
			return errors.Trace(err)
		}
	}

	if err = cc.writeEOF(false); err != nil {
		return errors.Trace(err)
	}

	for {
		if err != nil {
			return errors.Trace(err)
		}
		if row == nil {
			break
		}
		data = data[0:4]
		if binary {
			var rowData []byte
			rowData, err = dumpRowValuesBinary(cc.alloc, columns, row)
			if err != nil {
				return errors.Trace(err)
			}
			data = append(data, rowData...)
		} else {
			for i, value := range row {
				if value.IsNull() {
					data = append(data, 0xfb)
					continue
				}
				var valData []byte
				valData, err = dumpTextValue(columns[i].Type, value)
				if err != nil {
					return errors.Trace(err)
				}
				data = append(data, dumpLengthEncodedString(valData, cc.alloc)...)
			}
		}

		if err = cc.writePacket(data); err != nil {
			return errors.Trace(err)
		}
		row, err = rs.Next()
	}

	err = cc.writeEOF(more)
	if err != nil {
		return errors.Trace(err)
	}

	return errors.Trace(cc.flush())
}

func (cc *clientConn) writeMultiResultset(rss []ResultSet, binary bool) error {
	for _, rs := range rss {
		if err := cc.writeResultset(rs, binary, true); err != nil {
			return errors.Trace(err)
		}
	}
	return cc.writeOK()
}

func (cc *clientConn) BuildPacketIO(initialSeq uint8) {
	cc.pkt = newPacketIO(cc.conn, initialSeq)
}

func (cc *clientConn) UpgradeToTLS(tlsConfig *tls.Config) error {
	tlsConn := tls.Server(cc.conn, tlsConfig)
	if err := tlsConn.Handshake(); err != nil {
		return errors.Trace(err)
	}
	cc.tlsConn = tlsConn
	cc.conn = net.Conn(tlsConn)
	cc.BuildPacketIO(cc.pkt.sequence)
	return nil
}<|MERGE_RESOLUTION|>--- conflicted
+++ resolved
@@ -354,12 +354,7 @@
 		if err1 != nil {
 			return errors.Trace(errAccessDenied.GenByArgs(cc.user, addr, "YES"))
 		}
-<<<<<<< HEAD
-		user := fmt.Sprintf("%s@%s", cc.user, host)
-		if !cc.ctx.Auth(user, resp.Auth, cc.salt) {
-=======
-		if !cc.ctx.Auth(&auth.UserIdentity{Username: cc.user, Hostname: host}, p.Auth, cc.salt) {
->>>>>>> f91d9dd1
+		if !cc.ctx.Auth(&auth.UserIdentity{Username: cc.user, Hostname: host}, resp.Auth, cc.salt) {
 			return errors.Trace(errAccessDenied.GenByArgs(cc.user, host, "YES"))
 		}
 	}
