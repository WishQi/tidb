--- conflicted
+++ resolved
@@ -46,44 +46,19 @@
 )
 
 var (
-<<<<<<< HEAD
-	version         = flag.Bool("V", false, "print version information and exit")
-	store           = flag.String("store", "goleveldb", "registered store name, [memory, goleveldb, boltdb, tikv, mocktikv]")
-	storePath       = flag.String("path", "/tmp/tidb", "tidb storage path")
-	logLevel        = flag.String("L", "info", "log level: info, debug, warn, error, fatal")
-	host            = flag.String("host", "0.0.0.0", "tidb server host")
-	port            = flag.String("P", "4000", "tidb server port")
-	xhost           = flag.String("xhost", "0.0.0.0", "tidb x protocol server host")
-	xport           = flag.String("xP", "4001", "tidb x protocol server port")
-	statusPort      = flag.String("status", "10080", "tidb server status port")
-	ddlLease        = flag.String("lease", "10s", "schema lease duration, very dangerous to change only if you know what you do")
-	statsLease      = flag.String("statsLease", "3s", "stats lease duration, which inflences the time of analyze and stats load.")
-	socket          = flag.String("socket", "", "The socket file to use for connection.")
-	xsocket         = flag.String("xsocket", "", "The socket file to use for x protocol connection.")
-	enablePS        = flag.Bool("perfschema", false, "If enable performance schema.")
-	enablePrivilege = flag.Bool("privilege", true, "If enable privilege check feature. This flag will be removed in the future.")
-	reportStatus    = flag.Bool("report-status", true, "If enable status report HTTP service.")
-	logFile         = flag.String("log-file", "", "log file path")
-	joinCon         = flag.Int("join-concurrency", 5, "the number of goroutines that participate joining.")
-	crossJoin       = flag.Bool("cross-join", true, "whether support cartesian product or not.")
-	metricsAddr     = flag.String("metrics-addr", "", "prometheus pushgateway address, leaves it empty will disable prometheus push.")
-	metricsInterval = flag.Int("metrics-interval", 15, "prometheus client push interval in second, set \"0\" to disable prometheus push.")
-	binlogSocket    = flag.String("binlog-socket", "", "socket file to write binlog")
-	runDDL          = flag.Bool("run-ddl", true, "run ddl worker on this tidb-server")
-	retryLimit      = flag.Int("retry-limit", 10, "the maximum number of retries when commit a transaction")
-	skipGrantTable  = flag.Bool("skip-grant-table", false, "This option causes the server to start without using the privilege system at all.")
-
-=======
 	version             = flag.Bool("V", false, "print version information and exit")
 	store               = flag.String("store", "goleveldb", "registered store name, [memory, goleveldb, boltdb, tikv, mocktikv]")
 	storePath           = flag.String("path", "/tmp/tidb", "tidb storage path")
 	logLevel            = flag.String("L", "info", "log level: info, debug, warn, error, fatal")
 	host                = flag.String("host", "0.0.0.0", "tidb server host")
 	port                = flag.String("P", "4000", "tidb server port")
+  xhost               = flag.String("xhost", "0.0.0.0", "tidb x protocol server host")
+	xport               = flag.String("xP", "4001", "tidb x protocol server port")
 	statusPort          = flag.String("status", "10080", "tidb server status port")
 	ddlLease            = flag.String("lease", "10s", "schema lease duration, very dangerous to change only if you know what you do")
 	statsLease          = flag.String("statsLease", "3s", "stats lease duration, which inflences the time of analyze and stats load.")
 	socket              = flag.String("socket", "", "The socket file to use for connection.")
+  xsocket             = flag.String("xsocket", "", "The socket file to use for x protocol connection.")
 	enablePS            = flag.Bool("perfschema", false, "If enable performance schema.")
 	enablePrivilege     = flag.Bool("privilege", true, "If enable privilege check feature. This flag will be removed in the future.")
 	reportStatus        = flag.Bool("report-status", true, "If enable status report HTTP service.")
@@ -99,7 +74,6 @@
 	slowThreshold       = flag.Int("slow-threshold", 300, "Queries with execution time greater than this value will be logged. (Milliseconds)")
 	queryLogMaxlen      = flag.Int("query-log-max-len", 2048, "Maximum query length recorded in log")
 	tcpKeepAlive        = flag.Bool("tcp-keep-alive", false, "set keep alive option for tcp connection.")
->>>>>>> 18f84dd3
 	timeJumpBackCounter = prometheus.NewCounter(
 		prometheus.CounterOpts{
 			Namespace: "tidb",
@@ -133,22 +107,6 @@
 	ddl.RunWorker = *runDDL
 	tidb.SetCommitRetryLimit(*retryLimit)
 
-<<<<<<< HEAD
-	cfg := &server.Config{
-		Addr:         fmt.Sprintf("%s:%s", *host, *port),
-		LogLevel:     *logLevel,
-		StatusAddr:   fmt.Sprintf(":%s", *statusPort),
-		Socket:       *socket,
-		ReportStatus: *reportStatus,
-		Store:        *store,
-		StorePath:    *storePath,
-	}
-	xcfg := &xserver.Config{
-		Addr:     fmt.Sprintf("%s:%s", *xhost, *xport),
-		Socket:   *socket,
-		LogLevel: *logLevel,
-	}
-=======
 	cfg := config.GetGlobalConfig()
 	cfg.Addr = fmt.Sprintf("%s:%s", *host, *port)
 	cfg.LogLevel = *logLevel
@@ -160,7 +118,12 @@
 	cfg.SlowThreshold = *slowThreshold
 	cfg.QueryLogMaxlen = *queryLogMaxlen
 	cfg.TCPKeepAlive = *tcpKeepAlive
->>>>>>> 18f84dd3
+  
+  xcfg := &xserver.Config{
+		Addr:     fmt.Sprintf("%s:%s", *xhost, *xport),
+		Socket:   *socket,
+		LogLevel: *logLevel,
+	}
 
 	// set log options
 	if len(*logFile) > 0 {
@@ -231,14 +194,12 @@
 
 	pushMetric(*metricsAddr, time.Duration(*metricsInterval)*time.Second)
 
-<<<<<<< HEAD
-	log.Error(svr.Run())
-	log.Error(xsvr.Run())
-=======
 	if err := svr.Run(); err != nil {
 		log.Error(err)
 	}
->>>>>>> 18f84dd3
+  if err := xsvr.Run(); err != nil {
+    log.Error(err)
+  }
 	domain.Close()
 	os.Exit(0)
 }
